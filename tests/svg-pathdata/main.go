// +build gofuzz
package fuzz

import (
	"github.com/alex-bacart/minify/v2/svg"
<<<<<<< HEAD
	"github.com/tdewolff/parse/v2"
=======
	"github.com/tdewolff/parse"
>>>>>>> 6773fe57
)

// Fuzz is a fuzz test.
func Fuzz(data []byte) int {
	pathDataBuffer := svg.NewPathData(&svg.Minifier{})
	data = parse.Copy(data) // ignore const-input error for OSS-Fuzz
	_ = pathDataBuffer.ShortenPathData(data)
	return 1
}<|MERGE_RESOLUTION|>--- conflicted
+++ resolved
@@ -3,17 +3,12 @@
 
 import (
 	"github.com/alex-bacart/minify/v2/svg"
-<<<<<<< HEAD
-	"github.com/tdewolff/parse/v2"
-=======
 	"github.com/tdewolff/parse"
->>>>>>> 6773fe57
 )
 
-// Fuzz is a fuzz test.
 func Fuzz(data []byte) int {
-	pathDataBuffer := svg.NewPathData(&svg.Minifier{})
+	pathDataBuffer := svg.NewPathData(&svg.Minifier{Decimals: -1})
 	data = parse.Copy(data) // ignore const-input error for OSS-Fuzz
-	_ = pathDataBuffer.ShortenPathData(data)
+	data = pathDataBuffer.ShortenPathData(data)
 	return 1
 }