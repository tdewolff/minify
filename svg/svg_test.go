package svg // import "github.com/tdewolff/minify/svg"

import (
	"bytes"
	"os"
	"strconv"
	"testing"

	"github.com/stretchr/testify/assert"
	"github.com/tdewolff/minify"
	"github.com/tdewolff/minify/css"
	"github.com/tdewolff/parse/svg"
	"github.com/tdewolff/parse/xml"
)

func TestSVG(t *testing.T) {
	var svgTests = []struct {
		svg      string
		expected string
	}{
		{`<!-- comment -->`, ``},
		{`<!DOCTYPE foo SYSTEM "Foo.dtd">`, ``},
		{`<?xml version="1.0" ?>`, ``},
		{`<style> <![CDATA[ x ]]> </style>`, `<style>x</style>`},
		{`<style> <![CDATA[ <<<< ]]> </style>`, `<style>&lt;&lt;&lt;&lt;</style>`},
		{`<style> <![CDATA[ <<<<< ]]> </style>`, `<style><![CDATA[ <<<<< ]]></style>`},
		{`<svg version="1.0"></svg>`, ``},
		{`<path x=" a "/>`, `<path x="a"/>`},
		{"<path x=\" a \n b \"/>", `<path x="a b"/>`},
		{`<path x="5.0px" y="0%"/>`, `<path x="5" y="0"/>`},
		{`<svg viewBox="5.0px 5px 240 0.10"><path/></svg>`, `<svg viewBox="5 5 240 .1"><path/></svg>`},
		{`<path d="M 100 100 L 300 100 L 200 100 z"/>`, `<path d="M100 100l200 0 100 0z"/>`},
		{`<path d="M100 -100M200 300z"/>`, `<path d="M100-100 200 300z"/>`},
		{`<path d="M0.5 0.6 M -100 0.5z"/>`, `<path d="M.5.6-100 .5z"/>`},
		{`<path d="M01.0 0.6 z"/>`, `<path d="M1 .6z"/>`},
		{`<path d="M20 20l-10-10z"/>`, `<path d="M20 20L10 10z"/>`},
		{`<?xml version="1.0" encoding="utf-8"?>`, ``},
		{`<svg viewbox="0 0 16 16"><path/></svg>`, `<svg viewbox="0 0 16 16"><path/></svg>`},
		{`<g></g>`, ``},
		{`<path fill="#ffffff"/>`, `<path fill="#fff"/>`},
		{`<line x1="5" y1="10" x2="20" y2="40"/>`, `<path d="M5 10L20 40z"/>`},
		{`<rect x="5" y="10" width="20" height="40"/>`, `<path d="M5 10h20v40H5z"/>`},
		{`<polygon points="1,2 3,4"/>`, `<path d="M1 2L3 4z"/>`},
		{`<polyline points="1,2 3,4"/>`, `<path d="M1 2L3 4"/>`},
		{`<svg contentStyleType="text/json ; charset=iso-8859-1"><style>{a : true}</style></svg>`, `<svg contentStyleType="text/json;charset=iso-8859-1"><style>{a : true}</style></svg>`},
		{`<metadata><dc:title /></metadata>`, ``},

		// from SVGO
		{`<!DOCTYPE bla><?xml?><!-- comment --><metadata/>`, ``},
<<<<<<< HEAD
=======

		{`<polygon fill="none" stroke="#000" points="-0.1,"/>`, `<polygon fill="none" stroke="#000" points="-0.1,"/>`}, // #45

		// go fuzz
		{`<0 d=09e9.6e-9e0`, `<0 d="9e9  e-10"`}, // TODO: fix this with the new ShortenPathdata functions
>>>>>>> 36853e52
	}

	m := minify.New()
	for _, tt := range svgTests {
		b := &bytes.Buffer{}
		assert.Nil(t, Minify(m, b, bytes.NewBufferString(tt.svg), nil), "Minify must not return error in "+tt.svg)
		assert.Equal(t, tt.expected, b.String(), "Minify must give expected result in "+tt.svg)
	}
}

func TestGetAttribute(t *testing.T) {
	r := bytes.NewBufferString(`<rect x="0" y="1" width="2" height="3" rx="4" ry="5"/>`)
	attrTokenBuffer := make([]*svg.Token, 0, maxAttrLookup)
	l := xml.NewLexer(r)
	tb := svg.NewTokenBuffer(l)
	tb.Shift()
	getAttributes(&attrTokenBuffer, tb, svg.X, svg.Y, svg.Width, svg.Height, svg.Rx, svg.Ry)
	for i := 0; i < 6; i++ {
		assert.NotNil(t, attrTokenBuffer[i], "Attr is nil")
		j, _ := strconv.ParseInt(string(attrTokenBuffer[i].AttrVal), 10, 32)
		assert.Equal(t, i, int(j), "Attr data is bad")
	}
}

////////////////////////////////////////////////////////////////

func ExampleMinify() {
	m := minify.New()
	m.AddFunc("image/svg+xml", Minify)
	m.AddFunc("text/css", css.Minify)

	if err := m.Minify("image/svg+xml", os.Stdout, os.Stdin); err != nil {
		panic(err)
	}
}

////////////////////////////////////////////////////////////////

func BenchmarkGetAttributes(b *testing.B) {
	r := bytes.NewBufferString(`<rect x="0" y="1" width="2" height="3" rx="4" ry="5"/>`)
	attrTokenBuffer := make([]*svg.Token, 0, maxAttrLookup)
	l := xml.NewLexer(r)
	tb := svg.NewTokenBuffer(l)
	tb.Shift()
	tb.Peek(6)
	for i := 0; i < b.N; i++ {
		getAttributes(&attrTokenBuffer, tb, svg.X, svg.Y, svg.Width, svg.Height, svg.Rx, svg.Ry)
	}
}<|MERGE_RESOLUTION|>--- conflicted
+++ resolved
@@ -47,14 +47,11 @@
 
 		// from SVGO
 		{`<!DOCTYPE bla><?xml?><!-- comment --><metadata/>`, ``},
-<<<<<<< HEAD
-=======
 
 		{`<polygon fill="none" stroke="#000" points="-0.1,"/>`, `<polygon fill="none" stroke="#000" points="-0.1,"/>`}, // #45
 
 		// go fuzz
 		{`<0 d=09e9.6e-9e0`, `<0 d="9e9  e-10"`}, // TODO: fix this with the new ShortenPathdata functions
->>>>>>> 36853e52
 	}
 
 	m := minify.New()
@@ -67,9 +64,9 @@
 
 func TestGetAttribute(t *testing.T) {
 	r := bytes.NewBufferString(`<rect x="0" y="1" width="2" height="3" rx="4" ry="5"/>`)
-	attrTokenBuffer := make([]*svg.Token, 0, maxAttrLookup)
+	attrTokenBuffer := make([]*Token, 0, maxAttrLookup)
 	l := xml.NewLexer(r)
-	tb := svg.NewTokenBuffer(l)
+	tb := NewTokenBuffer(l)
 	tb.Shift()
 	getAttributes(&attrTokenBuffer, tb, svg.X, svg.Y, svg.Width, svg.Height, svg.Rx, svg.Ry)
 	for i := 0; i < 6; i++ {
@@ -95,9 +92,9 @@
 
 func BenchmarkGetAttributes(b *testing.B) {
 	r := bytes.NewBufferString(`<rect x="0" y="1" width="2" height="3" rx="4" ry="5"/>`)
-	attrTokenBuffer := make([]*svg.Token, 0, maxAttrLookup)
+	attrTokenBuffer := make([]*Token, 0, maxAttrLookup)
 	l := xml.NewLexer(r)
-	tb := svg.NewTokenBuffer(l)
+	tb := NewTokenBuffer(l)
 	tb.Shift()
 	tb.Peek(6)
 	for i := 0; i < b.N; i++ {
