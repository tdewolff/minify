--- conflicted
+++ resolved
@@ -1,14 +1,10 @@
 // +build gofuzz
 package fuzz
 
-<<<<<<< HEAD
 import (
 	"github.com/alex-bacart/minify/v2"
 	"github.com/tdewolff/parse/v2"
 )
-=======
-import "github.com/alex-bacart/minify/v2"
->>>>>>> a9135f15
 
 func Fuzz(data []byte) int {
 	m := minify.New()
