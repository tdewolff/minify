package main

import (
	"bufio"
	"fmt"
	"io"
	"io/ioutil"
	"os"
	"path"
	"path/filepath"
	"regexp"
	"sort"
	"sync"
	"time"

	flag "github.com/ogier/pflag"
	"github.com/tdewolff/minify"
	"github.com/tdewolff/minify/css"
	"github.com/tdewolff/minify/html"
	"github.com/tdewolff/minify/js"
	"github.com/tdewolff/minify/json"
	"github.com/tdewolff/minify/svg"
	"github.com/tdewolff/minify/xml"
)

<<<<<<< HEAD
var extMime = map[string]string{
	"css":        "text/css",
	"css-inline": "text/css;inline=1",
	"htm":        "text/html",
	"html":       "text/html",
	"js":         "application/javascript",
	"json":       "application/json",
	"svg":        "image/svg+xml",
	"xml":        "text/xml",
=======
var FiletypeMime = map[string]string{
	"css":  "text/css",
	"htm":  "text/html",
	"html": "text/html",
	"js":   "application/javascript",
	"json": "application/json",
	"svg":  "image/svg+xml",
	"xml":  "text/xml",
}

var (
	recursive bool
	hidden    bool
	list      bool
	verbose   bool
	force     bool
	pattern   *regexp.Regexp
)

type CountingReader struct {
	io.Reader
	N int
}

func (w *CountingReader) Read(p []byte) (int, error) {
	n, err := w.Reader.Read(p)
	w.N += n
	return n, err
}

type CountingWriter struct {
	io.Writer
	N int
}

func (w *CountingWriter) Write(p []byte) (int, error) {
	n, err := w.Writer.Write(p)
	w.N += n
	return n, err
>>>>>>> 0441c272
}

func main() {
	output := ""
	mimetype := ""
	filetype := ""
	match := ""
	flag.Usage = func() {
		fmt.Fprintf(os.Stderr, "Usage: %s [options] [input]\n\nOptions:\n", os.Args[0])
		flag.PrintDefaults()
		fmt.Fprintf(os.Stderr, "\nInput:\n  Files or directories, optional when using piping\n")
	}
<<<<<<< HEAD
	flag.StringVar(&output, "o", "", "Output file (stdout when empty)")
	flag.StringVar(&filetype, "type", "", "Filetype (css, css-inline, html, js, json, svg or xml), optional for input files")
	flag.StringVar(&directory, "d", "", "Directory to search for files")
	flag.BoolVar(&recursive, "r", false, "Recursively minify everything")
=======
	flag.StringVarP(&output, "output", "o", "", "Output (concatenated) file (stdout when empty) or directory")
	flag.StringVar(&mimetype, "mime", "", "Mimetype (text/css, application/javascript, ...), optional for input filenames, has precendence over -type")
	flag.StringVar(&filetype, "type", "", "Filetype (css, html, js, ...), optional for input filenames")
	flag.StringVar(&match, "match", "", "Filename pattern matching using regular expressions, see https://github.com/google/re2/wiki/Syntax")
	flag.BoolVarP(&recursive, "recursive", "r", false, "Recursively minify directories")
	flag.BoolVarP(&hidden, "all", "a", false, "Minify all files, including hidden files and files in hidden directories")
	flag.BoolVarP(&list, "list", "l", false, "List all accepted filetypes")
	flag.BoolVarP(&verbose, "verbose", "v", false, "Verbose")
	flag.BoolVarP(&force, "force", "f", false, "Force overwriting existing files")
>>>>>>> 0441c272
	flag.Parse()
	rawInputs := flag.Args()

	if list {
		var keys []string
		for k := range FiletypeMime {
			keys = append(keys, k)
		}
		sort.Strings(keys)
		for _, k := range keys {
			fmt.Println(k + "\t" + FiletypeMime[k])
		}
		return
	}

	if mimetype == "" && filetype != "" {
		var ok bool
		if mimetype, ok = FiletypeMime[filetype]; !ok {
			fmt.Fprintln(os.Stderr, "ERROR: cannot find mimetype for filetype "+filetype)
			os.Exit(1)
		}
	}
	if mimetype == "" && len(rawInputs) == 0 {
		fmt.Fprintln(os.Stderr, "ERROR: must specify mime or type for stdin")
		os.Exit(1)
	}
	if verbose {
		if mimetype == "" {
			fmt.Fprintln(os.Stderr, "INFO:  infer mimetype from file extensions")
		} else {
			fmt.Fprintln(os.Stderr, "INFO:  use mimetype "+mimetype)
		}
	}

	if match != "" {
		var err error
		pattern, err = regexp.Compile(match)
		if err != nil {
			fmt.Fprintln(os.Stderr, "ERROR: "+err.Error())
			os.Exit(1)
		}
	}

	inputs, dirDst, ok := expandInputs(rawInputs)
	if !ok {
		os.Exit(1)
	}
	if output != "" {
		output = path.Clean(filepath.ToSlash(output))
		if dirDst {
			if output[len(output)-1] != '/' {
				output += "/"
			}
			if err := os.MkdirAll(output, 0777); err != nil {
				fmt.Fprintln(os.Stderr, "ERROR: "+err.Error())
				os.Exit(1)
			}
		} else if output[len(output)-1] == '/' {
			output += "out"
		}
	} else if len(rawInputs) > 0 {
		output = "./"
	}
	if verbose {
		if len(rawInputs) == 0 {
			fmt.Fprintln(os.Stderr, "INFO:  minify from stdin")
		} else {
			fmt.Fprintf(os.Stderr, "INFO:  minify %v input files\n", len(inputs))
			for _, input := range inputs {
				fmt.Fprintf(os.Stderr, "  %v\n", input)
			}
		}
		if output == "" {
			fmt.Fprintln(os.Stderr, "INFO:  minify to stdout")
		} else if output[len(output)-1] != '/' {
			fmt.Fprintf(os.Stderr, "INFO:  minify to output file %v\n", output)
		} else if output == "./" {
			fmt.Fprintf(os.Stderr, "INFO:  minify to current working directory\n")
		} else {
			fmt.Fprintf(os.Stderr, "INFO:  minify to output directory %v\n", output)
		}
	}

	m := minify.New()
	m.AddFunc("text/css", css.Minify)
	m.AddFunc("text/html", html.Minify)
	m.AddFunc("application/javascript", js.Minify)
	m.AddFunc("image/svg+xml", svg.Minify)
	m.AddFuncPattern(regexp.MustCompile("[/+]json$"), json.Minify)
	m.AddFuncPattern(regexp.MustCompile("[/+]xml$"), xml.Minify)

	if len(rawInputs) == 0 && len(inputs) == 0 {
		inputs = append(inputs, "")
	}
	success := true
	var wg sync.WaitGroup
	for _, input := range inputs {
		wg.Add(1)
		go func(output string, input string) {
			defer wg.Done()

			if len(output) > 0 && output[len(output)-1] == '/' {
				rel, err := filepath.Rel(output, input)
				if err != nil {
					fmt.Fprintln(os.Stderr, "ERROR: "+err.Error())
					return
				}
				output = path.Clean(filepath.ToSlash(path.Join(output, rel)))
			}

			mimetype := mimetype // don't shadow global variable
			if mimetype == "" {
				if len(path.Ext(input)) > 0 {
					if mimetype, ok = FiletypeMime[path.Ext(input)[1:]]; !ok {
						fmt.Fprintln(os.Stderr, "ERROR: cannot infer mimetype from extension in "+input)
						return
					}
				}
			}

			originalInput := input
			if input == output {
				input += ".bak"
				if err := os.Rename(output, input); err != nil {
					fmt.Fprintln(os.Stderr, "ERROR: "+err.Error())
					return
				}
			}

			fr, ok := openInputFile(input)
			if !ok {
				return
			}
			r := &CountingReader{fr, 0}

			fw, ok := openOutputFile(output)
			if !ok {
				fr.Close()
				return
			}
			var w *CountingWriter
			if fw == os.Stdout {
				w = &CountingWriter{fw, 0}
			} else {
				w = &CountingWriter{bufio.NewWriter(fw), 0}
			}

			t := time.Now()
			err := m.Minify(mimetype, w, r)
			if err != nil {
				fmt.Fprintln(os.Stderr, "ERROR: cannot minify input "+originalInput+": "+err.Error())
				success = false
			}
			if verbose {
				d := time.Since(t)
				fmt.Fprintf(os.Stderr, "INFO:  %v to %v\n  time:  %v\n  size:  %vB\n  ratio: %.1f%%\n  speed: %.1fMB/s\n", originalInput, output, d, w.N, float64(w.N)/float64(r.N)*100, float64(r.N)/d.Seconds()/1000000)
			}

			fr.Close()
			if bw, ok := w.Writer.(*bufio.Writer); ok {
				bw.Flush()
			}
			fw.Close()

			if input == output+".bak" {
				if err == nil {
					if err = os.Remove(input); err != nil {
						fmt.Fprintln(os.Stderr, "ERROR: "+err.Error())
					}
				} else {
					if err = os.Remove(output); err != nil {
						fmt.Fprintln(os.Stderr, "ERROR: "+err.Error())
					} else if err = os.Rename(input, output); err != nil {
						fmt.Fprintln(os.Stderr, "ERROR: "+err.Error())
					}
				}
			}
		}(output, input)
	}
	wg.Wait()
	if !success {
		os.Exit(1)
	}
}

func expandInputs(inputs []string) ([]string, bool, bool) {
	ok := true
	dirDst := false
	expanded := []string{}
	for _, input := range inputs {
		input = path.Clean(filepath.ToSlash(input))
		info, err := os.Stat(input)
		if err != nil {
			fmt.Fprintln(os.Stderr, "ERROR: "+err.Error())
			ok = false
			continue
		}
		if info.Mode().IsRegular() {
			expanded = append(expanded, filepath.ToSlash(input))
		} else if info.Mode().IsDir() {
			dirDst = true
			if !recursive {
				if verbose {
					fmt.Fprintln(os.Stderr, "INFO:  expanding directory "+input)
				}
				infos, err := ioutil.ReadDir(input)
				if err != nil {
					fmt.Fprintln(os.Stderr, "ERROR: "+err.Error())
					ok = false
				}
				for _, info := range infos {
					if validFile(info) {
						expanded = append(expanded, path.Join(input, info.Name()))
					}
				}
			} else {
				if verbose {
					fmt.Fprintln(os.Stderr, "INFO:  expanding directory "+input+" recursively")
				}
				err = filepath.Walk(input, func(path string, info os.FileInfo, _ error) error {
					if validFile(info) {
						expanded = append(expanded, filepath.ToSlash(path))
					} else if info.Mode().IsDir() && !validDir(info) && info.Name() != "." && info.Name() != ".." { // check for IsDir, so we don't skip the rest of the directory when we have an invalid file
						return filepath.SkipDir
					}
					return nil
				})
				if err != nil {
					fmt.Fprintln(os.Stderr, "ERROR: "+err.Error())
					ok = false
				}
			}
		} else {
			fmt.Fprintln(os.Stderr, "ERROR: not a file or directory "+input)
			ok = false
		}
	}
	if len(expanded) > 1 {
		dirDst = true
	}
	return expanded, dirDst, ok
}

func openInputFile(input string) (*os.File, bool) {
	var err error
	var r *os.File
	if input == "" {
		r = os.Stdin
	} else if r, err = os.Open(input); err != nil {
		fmt.Fprintln(os.Stderr, "ERROR: "+err.Error())
		return nil, false
	}
	return r, true
}

func openOutputFile(output string) (*os.File, bool) {
	var err error
	var w *os.File
	if output == "" {
		w = os.Stdout
	} else {
		if !force {
			if _, err = os.Stat(output); !os.IsNotExist(err) {
				fmt.Fprintln(os.Stderr, "ERROR: overwriting "+output+" (use -f)")
				return nil, false
			}
		}
		if w, err = os.OpenFile(output, os.O_WRONLY|os.O_TRUNC|os.O_CREATE, 0666); err != nil {
			fmt.Fprintln(os.Stderr, "ERROR: "+err.Error())
			return nil, false
		}
	}
	return w, true
}

func validFile(info os.FileInfo) bool {
	if info.Mode().IsRegular() && len(info.Name()) > 0 && (hidden || info.Name()[0] != '.') {
		if pattern != nil && !pattern.MatchString(info.Name()) {
			return false
		}
		ext := path.Ext(info.Name())
		if len(ext) > 0 {
			ext = ext[1:]
		}
		if _, ok := FiletypeMime[ext]; !ok {
			if verbose {
				fmt.Fprintln(os.Stderr, "WARN:  cannot infer mimetype from extension in "+info.Name())
			}
			return false
		}
		return true
	}
	return false
}

func validDir(info os.FileInfo) bool {
	return info.Mode().IsDir() && len(info.Name()) > 0 && (hidden || info.Name()[0] != '.')
}<|MERGE_RESOLUTION|>--- conflicted
+++ resolved
@@ -23,17 +23,6 @@
 	"github.com/tdewolff/minify/xml"
 )
 
-<<<<<<< HEAD
-var extMime = map[string]string{
-	"css":        "text/css",
-	"css-inline": "text/css;inline=1",
-	"htm":        "text/html",
-	"html":       "text/html",
-	"js":         "application/javascript",
-	"json":       "application/json",
-	"svg":        "image/svg+xml",
-	"xml":        "text/xml",
-=======
 var FiletypeMime = map[string]string{
 	"css":  "text/css",
 	"htm":  "text/html",
@@ -73,7 +62,6 @@
 	n, err := w.Writer.Write(p)
 	w.N += n
 	return n, err
->>>>>>> 0441c272
 }
 
 func main() {
@@ -86,12 +74,6 @@
 		flag.PrintDefaults()
 		fmt.Fprintf(os.Stderr, "\nInput:\n  Files or directories, optional when using piping\n")
 	}
-<<<<<<< HEAD
-	flag.StringVar(&output, "o", "", "Output file (stdout when empty)")
-	flag.StringVar(&filetype, "type", "", "Filetype (css, css-inline, html, js, json, svg or xml), optional for input files")
-	flag.StringVar(&directory, "d", "", "Directory to search for files")
-	flag.BoolVar(&recursive, "r", false, "Recursively minify everything")
-=======
 	flag.StringVarP(&output, "output", "o", "", "Output (concatenated) file (stdout when empty) or directory")
 	flag.StringVar(&mimetype, "mime", "", "Mimetype (text/css, application/javascript, ...), optional for input filenames, has precendence over -type")
 	flag.StringVar(&filetype, "type", "", "Filetype (css, html, js, ...), optional for input filenames")
@@ -101,7 +83,6 @@
 	flag.BoolVarP(&list, "list", "l", false, "List all accepted filetypes")
 	flag.BoolVarP(&verbose, "verbose", "v", false, "Verbose")
 	flag.BoolVarP(&force, "force", "f", false, "Force overwriting existing files")
->>>>>>> 0441c272
 	flag.Parse()
 	rawInputs := flag.Args()
 
