package html // import "github.com/tdewolff/minify/html"

import (
	"bytes"
	"fmt"
	"io"
	"io/ioutil"
	"os"
	"regexp"
	"strconv"
	"testing"

	"github.com/stretchr/testify/assert"
	"github.com/tdewolff/minify"
	"github.com/tdewolff/minify/css"
	"github.com/tdewolff/minify/js"
	"github.com/tdewolff/minify/json"
	"github.com/tdewolff/minify/svg"
	"github.com/tdewolff/minify/xml"
	"github.com/tdewolff/test"
)

<<<<<<< HEAD
func assertHTML(t *testing.T, input, expected string) {
	m := minify.New()
	m.AddFunc("text/html", Minify)
	m.Set("scheme", "http")
	b := &bytes.Buffer{}
	assert.Nil(t, Minify(m, b, bytes.NewBufferString(input), "text/html", nil), "Minify must not return error in "+input)
	assert.Equal(t, expected, b.String(), "Minify must give expected result in "+input)
}

////////////////////////////////////////////////////////////////

func TestHTML(t *testing.T) {
	assertHTML(t, "html", "html")
	assertHTML(t, "<!DOCTYPE html PUBLIC \"-//W3C//DTD XHTML+RDFa 1.0//EN\" \"http://www.w3.org/MarkUp/DTD/xhtml-rdfa-1.dtd\">", "<!doctype html>")
	assertHTML(t, "<!-- comment -->", "")
	assertHTML(t, "<!--[if IE 6]>html<![endif]-->", "<!--[if IE 6]>html<![endif]-->")
	assertHTML(t, "<!--[if IE 6]><!--html--><![endif]-->", "<!--[if IE 6]><!--html--><![endif]-->")
	assertHTML(t, "<!--[if IE 6]><style><!--\ncss\n--></style><![endif]-->", "<!--[if IE 6]><style><!--\ncss\n--></style><![endif]-->")
	assertHTML(t, "<style><!--\ncss\n--></style>", "<style><!--\ncss\n--></style>")
	assertHTML(t, "<style>&</style>", "<style>&</style>")
	assertHTML(t, "<html><head></head><body>x</body></html>", "x")
	assertHTML(t, "<meta http-equiv=\"content-type\" content=\"text/html; charset=utf-8\">", "<meta charset=utf-8>")
	assertHTML(t, "<meta http-equiv=\"Content-Type\" content=\"text/html; charset=UTF-8\" />", "<meta charset=utf-8>")
	assertHTML(t, "<meta name=\"keywords\" content=\"a, b\">", "<meta name=keywords content=a,b>")
	assertHTML(t, "<meta name=\"viewport\" content=\"width = 996\" />", "<meta name=viewport content=\"width=996\">")
	assertHTML(t, "<span attr=\"test\"></span>", "<span attr=test></span>")
	assertHTML(t, "<span attr='test&apos;test'></span>", "<span attr=\"test'test\"></span>")
	assertHTML(t, "<span attr=\"test&quot;test\"></span>", "<span attr='test\"test'></span>")
	assertHTML(t, "<span attr='test\"\"&apos;&amp;test'></span>", "<span attr='test\"\"&#39;&amp;test'></span>")
	assertHTML(t, "<span attr=\"test/test\"></span>", "<span attr=test/test></span>")
	assertHTML(t, "<span>&amp;</span>", "<span>&amp;</span>")
	assertHTML(t, "<span clear=none method=GET></span>", "<span></span>")
	assertHTML(t, "<span onload=\"javascript:x;\"></span>", "<span onload=x;></span>")
	assertHTML(t, "<span href=\"http://test\"></span>", "<span href=//test></span>")
	assertHTML(t, "<span href=\"HtTpS://test\"></span>", "<span href=https://test></span>")
	assertHTML(t, "<span selected=\"selected\"></span>", "<span selected></span>")
	assertHTML(t, "<noscript><html><img id=\"x\"></noscript>", "<noscript><img id=x></noscript>")
	assertHTML(t, "<body id=\"main\"></body>", "<body id=main>")
	assertHTML(t, "<style><![CDATA[x]]></style>", "<style>x</style>")
	assertHTML(t, "<link href=\"data:text/plain, data\">", "<link href=data:,+data>")
	assertHTML(t, "<span style=>", "<span>")

	// increase coverage
	assertHTML(t, "<script style=\"css\">js</script>", "<script style=css>js</script>")
	assertHTML(t, "<meta http-equiv=\"content-type\" content=\"text/plain, text/html\">", "<meta http-equiv=content-type content=text/plain,text/html>")
	assertHTML(t, "<meta http-equiv=\"content-style-type\" content=\"text/less\">", "<meta http-equiv=content-style-type content=text/less>")
	assertHTML(t, "<meta http-equiv=\"content-script-type\" content=\"application/js\">", "<meta http-equiv=content-script-type content=application/js>")
	assertHTML(t, "<span attr=\"\"></span>", "<span attr></span>")
	assertHTML(t, "<code>x</code>", "<code>x</code>")
	assertHTML(t, "<br/>", "<br>")
	assertHTML(t, "<p></p><p></p>", "<p><p>")
	assertHTML(t, "<ul><li></li> <li></li></ul>", "<ul><li><li></ul>")
	assertHTML(t, "<p></p><a></a>", "<p></p><a></a>")
	assertHTML(t, "<p></p>x<a></a>", "<p></p>x<a></a>")

	// whitespace
	assertHTML(t, "cats  and 	dogs ", "cats and dogs")
	assertHTML(t, " <div> <i> test </i> <b> test </b> </div> ", "<div><i>test</i> <b>test</b></div>")
	assertHTML(t, "<strong>x </strong>y", "<strong>x </strong>y")
	assertHTML(t, "<strong>x </strong> y", "<strong>x</strong> y")
	assertHTML(t, "<strong>x </strong>\ny", "<strong>x</strong> y")
	assertHTML(t, "<p>x </p>y", "<p>x</p>y")
	assertHTML(t, "x <p>y</p>", "x<p>y")
	assertHTML(t, " <!doctype html> <!--comment--> <html> <body><p></p></body></html>", "<!doctype html><p>") // spaces before html and at the start of html are dropped

	// from HTML Minifier
	assertHTML(t, "<DIV TITLE=\"blah\">boo</DIV>", "<div title=blah>boo</div>")
	assertHTML(t, "<p title\n\n\t  =\n     \"bar\">foo</p>", "<p title=bar>foo")
	assertHTML(t, "<p class=\" foo      \">foo bar baz</p>", "<p class=foo>foo bar baz")
	assertHTML(t, "<a href=\"   http://example.com  \">x</a>", "<a href=//example.com>x</a>")
	assertHTML(t, "<input maxlength=\"     5 \">", "<input maxlength=5>")
	assertHTML(t, "<input type=\"text\">", "<input>")
	assertHTML(t, "<form method=\"get\">", "<form>")
	assertHTML(t, "<script language=\"Javascript\">alert(1)</script>", "<script>alert(1)</script>")
	assertHTML(t, "<script></script>", "")
	assertHTML(t, "<p onclick=\" JavaScript: x\">x</p>", "<p onclick=\" x\">x")
	assertHTML(t, "<link rel=\"stylesheet\" type=\"text/css\" href=\"http://example.com\">", "<link rel=stylesheet href=//example.com>")
	assertHTML(t, "<span Selected=\"selected\"></span>", "<span selected></span>")
	assertHTML(t, "<table><thead><tr><th>foo</th><th>bar</th></tr></thead><tfoot><tr><th>baz</th><th>qux</th></tr></tfoot><tbody><tr><td>boo</td><td>moo</td></tr></tbody></table>",
		"<table><thead><tr><th>foo<th>bar<tfoot><tr><th>baz<th>qux<tbody><tr><td>boo<td>moo</table>")
	assertHTML(t, "<select><option>foo</option><option>bar</option></select>", "<select><option>foo<option>bar</select>")

	assertHTML(t, `<!doctype html> <html xmlns="http://www.w3.org/1999/xhtml" xml:lang="en"> <head profile="http://dublincore.org/documents/dcq-html/"> <!-- Barlesque 2.75.0 --> <meta http-equiv="Content-Type" content="text/html; charset=UTF-8" />`, `<!doctype html><html xmlns=//www.w3.org/1999/xhtml xml:lang=en><head profile=//dublincore.org/documents/dcq-html/><meta charset=utf-8>`)
	assertHTML(t, `<meta name="keywords" content="A, B">`, `<meta name=keywords content=A,B>`)
	assertHTML(t, `<script type="text/html"><![CDATA[ <img id="x"> ]]></script>`, `<script type=text/html><img id=x></script>`)
	assertHTML(t, `<iframe><html> <p> x </p> </html></iframe>`, `<iframe><p>x</iframe>`)
	assertHTML(t, `<svg xmlns="http://www.w3.org/2000/svg"><path d="x"/></svg>`, `<svg xmlns=//www.w3.org/2000/svg><path d="x"/></svg>`)
	assertHTML(t, `<math> &int;_a_^b^{f(x)<over>1+x} dx </math>`, `<math> &int;_a_^b^{f(x)<over>1+x} dx </math>`)
	assertHTML(t, `<script language="x" charset="x" src="y"></script>`, `<script src=y></script>`)
	assertHTML(t, `<style media="all">x</style>`, `<style>x</style>`)
	assertHTML(t, `<a href="https://x">y</a>`, `<a href=https://x>y</a>`)
	assertHTML(t, `<a id="abc" name="abc">y</a>`, `<a id=abc>y</a>`)
	assertHTML(t, `<a id="" value="">y</a>`, `<a value>y</a>`)

	// go-fuzz
	assertHTML(t, `<meta e t n content=ful><a b`, `<meta e t n content=ful><a b>`)
	assertHTML(t, `<img alt=a'b="">`, `<img alt='a&#39;b=""'>`)
=======
func TestHTML(t *testing.T) {
	var htmlTests = []struct {
		html     string
		expected string
	}{
		{`html`, `html`},
		{`<!DOCTYPE html PUBLIC "-//W3C//DTD XHTML+RDFa 1.0//EN" "http://www.w3.org/MarkUp/DTD/xhtml-rdfa-1.dtd">`, `<!doctype html>`},
		{`<!-- comment -->`, ``},
		{`<!--[if IE 6]>html<![endif]-->`, `<!--[if IE 6]>html<![endif]-->`},
		{`<!--[if IE 6]><!--html--><![endif]-->`, `<!--[if IE 6]><!--html--><![endif]-->`},
		{`<!--[if IE 6]><style><!--\ncss\n--></style><![endif]-->`, `<!--[if IE 6]><style><!--\ncss\n--></style><![endif]-->`},
		{`<style><!--\ncss\n--></style>`, `<style><!--\ncss\n--></style>`},
		{`<style>&</style>`, `<style>&</style>`},
		{`<html><head></head><body>x</body></html>`, `x`},
		{`<meta http-equiv="content-type" content="text/html; charset=utf-8">`, `<meta charset=utf-8>`},
		{`<meta http-equiv="Content-Type" content="text/html; charset=UTF-8" />`, `<meta charset=utf-8>`},
		{`<meta name="keywords" content="a, b">`, `<meta name=keywords content=a,b>`},
		{`<meta name="viewport" content="width = 996" />`, `<meta name=viewport content="width=996">`},
		{`<span attr="test"></span>`, `<span attr=test></span>`},
		{`<span attr='test&apos;test'></span>`, `<span attr="test'test"></span>`},
		{`<span attr="test&quot;test"></span>`, `<span attr='test"test'></span>`},
		{`<span attr='test""&apos;&amp;test'></span>`, `<span attr='test""&#39;&amp;test'></span>`},
		{`<span attr="test/test"></span>`, `<span attr=test/test></span>`},
		{`<span>&amp;</span>`, `<span>&amp;</span>`},
		{`<span clear=none method=GET></span>`, `<span></span>`},
		{`<span onload="javascript:x;"></span>`, `<span onload=x;></span>`},
		{`<span selected="selected"></span>`, `<span selected></span>`},
		{`<noscript><html><img id="x"></noscript>`, `<noscript><img id=x></noscript>`},
		{`<body id="main"></body>`, `<body id=main>`},
		{`<style><![CDATA[x]]></style>`, `<style>x</style>`},
		{`<link href="data:text/plain, data">`, `<link href=data:,+data>`},
		{`<svg width="100" height="100"><circle cx="50" cy="50" r="40" stroke="green" stroke-width="4" fill="yellow" /></svg>`, `<svg width=100 height=100><circle cx="50" cy="50" r="40" stroke="green" stroke-width="4" fill="yellow" /></svg>`},

		// increase coverage
		{`<script style="css">js</script>`, `<script style=css>js</script>`},
		{`<meta http-equiv="content-type" content="text/plain, text/html">`, `<meta http-equiv=content-type content=text/plain,text/html>`},
		{`<meta http-equiv="content-style-type" content="text/less">`, `<meta http-equiv=content-style-type content=text/less>`},
		{`<meta http-equiv="content-script-type" content="application/js">`, `<meta http-equiv=content-script-type content=application/js>`},
		{`<span attr=""></span>`, `<span attr></span>`},
		{`<code>x</code>`, `<code>x</code>`},
		{`<br/>`, `<br>`},
		{`<p></p><p></p>`, `<p><p>`},
		{`<ul><li></li> <li></li></ul>`, `<ul><li><li></ul>`},
		{`<p></p><a></a>`, `<p></p><a></a>`},
		{`<p></p>x<a></a>`, `<p></p>x<a></a>`},
		{`<span style=>`, `<span>`},
		{`<button onclick=>`, `<button>`},

		// whitespace
		{`cats  and 	dogs `, `cats and dogs`},
		{` <div> <i> test </i> <b> test </b> </div> `, `<div><i>test</i> <b>test</b></div>`},
		{`<strong>x </strong>y`, `<strong>x </strong>y`},
		{`<strong>x </strong> y`, `<strong>x</strong> y`},
		{"<strong>x </strong>\ny", `<strong>x</strong> y`},
		{`<p>x </p>y`, `<p>x</p>y`},
		{`x <p>y</p>`, `x<p>y`},
		{` <!doctype html> <!--comment--> <html> <body><p></p></body></html>`, `<!doctype html><p>`}, // spaces before html and at the start of html are dropped
		{`<p>x<br> y`, `<p>x<br>y`},
		{`<p>x </b> <b> y`, `<p>x</b> <b>y`},

		// from HTML Minifier
		{`<DIV TITLE="blah">boo</DIV>`, `<div title=blah>boo</div>`},
		{"<p title\n\n\t  =\n     \"bar\">foo</p>", `<p title=bar>foo`},
		{`<p class=" foo      ">foo bar baz</p>`, `<p class=foo>foo bar baz`},
		{`<input maxlength="     5 ">`, `<input maxlength=5>`},
		{`<input type="text">`, `<input>`},
		{`<form method="get">`, `<form>`},
		{`<script language="Javascript">alert(1)</script>`, `<script>alert(1)</script>`},
		{`<script></script>`, ``},
		{`<p onclick=" JavaScript: x">x</p>`, `<p onclick=" x">x`},
		{`<span Selected="selected"></span>`, `<span selected></span>`},
		{`<table><thead><tr><th>foo</th><th>bar</th></tr></thead><tfoot><tr><th>baz</th><th>qux</th></tr></tfoot><tbody><tr><td>boo</td><td>moo</td></tr></tbody></table>`,
			`<table><thead><tr><th>foo<th>bar<tfoot><tr><th>baz<th>qux<tbody><tr><td>boo<td>moo</table>`},
		{`<select><option>foo</option><option>bar</option></select>`, `<select><option>foo<option>bar</select>`},
		{`<meta name="keywords" content="A, B">`, `<meta name=keywords content=A,B>`},
		{`<script type="text/html"><![CDATA[ <img id="x"> ]]></script>`, `<script type=text/html><img id=x></script>`},
		{`<iframe><html> <p> x </p> </html></iframe>`, `<iframe><p>x</iframe>`},
		{`<math> &int;_a_^b^{f(x)<over>1+x} dx </math>`, `<math> &int;_a_^b^{f(x)<over>1+x} dx </math>`},
		{`<script language="x" charset="x" src="y"></script>`, `<script src=y></script>`},
		{`<style media="all">x</style>`, `<style>x</style>`},
		{`<a id="abc" name="abc">y</a>`, `<a id=abc>y</a>`},
		{`<a id="" value="">y</a>`, `<a value>y</a>`},

		// protocol
		//{`<span href="http://test"></span>`, `<span href=//test></span>`},
		//{`<span href="HtTpS://test"></span>`, `<span href=//test></span>`},
		//{`<a href="   http://example.com  ">x</a>`, `<a href=//example.com>x</a>`},
		//{`<link rel="stylesheet" type="text/css" href="http://example.com">`, `<link rel=stylesheet href=//example.com>`},
		//{`<!doctype html> <html xmlns="http://www.w3.org/1999/xhtml" xml:lang="en"> <head profile="http://dublincore.org/documents/dcq-html/"> <!-- Barlesque 2.75.0 --> <meta http-equiv="Content-Type" content="text/html; charset=UTF-8" />`,
		//	`<!doctype html><html xmlns=//www.w3.org/1999/xhtml xml:lang=en><head profile=//dublincore.org/documents/dcq-html/><meta charset=utf-8>`},
		//{`<svg xmlns="http://www.w3.org/2000/svg"><path d="x"/></svg>`, `<svg xmlns=//www.w3.org/2000/svg><path d="x"/></svg>`},

		// go-fuzz
		{`<meta e t n content=ful><a b`, `<meta e t n content=ful><a b>`},
		{`<img alt=a'b="">`, `<img alt='a&#39;b=""'>`},
	}

	m := minify.New()
	m.AddFunc("text/html", Minify)
	m.AddFunc("text/css", func(_ minify.Minifier, _ string, w io.Writer, r io.Reader) error {
		_, err := io.Copy(w, r)
		return err
	})
	m.AddFunc("text/javascript", func(_ minify.Minifier, _ string, w io.Writer, r io.Reader) error {
		_, err := io.Copy(w, r)
		return err
	})
	for _, tt := range htmlTests {
		r := bytes.NewBufferString(tt.html)
		w := &bytes.Buffer{}
		assert.Nil(t, Minify(m, "text/html", w, r), "Minify must not return error in "+tt.html)
		assert.Equal(t, tt.expected, w.String(), "Minify must give expected result in "+tt.html)
	}
>>>>>>> a762ea0d
}

func TestSpecialTagClosing(t *testing.T) {
	m := minify.New()
	m.AddFunc("text/html", Minify)
<<<<<<< HEAD
	m.AddFunc("text/css", func(m *minify.Minifier, w io.Writer, r io.Reader, mimetype string, params map[string]string) error {
		b, _ := ioutil.ReadAll(r)
=======
	m.AddFunc("text/css", func(_ minify.Minifier, _ string, w io.Writer, r io.Reader) error {
		b, err := ioutil.ReadAll(r)
		assert.Nil(t, err, "ioutil.ReadAll must not return error")
>>>>>>> a762ea0d
		assert.Equal(t, "</script>", string(b))
		_, err = w.Write(b)
		return err
	})

<<<<<<< HEAD
	b := &bytes.Buffer{}
	assert.Nil(t, Minify(m, b, bytes.NewBufferString("<style></script></style>"), "text/html", nil), "Minify must not return error in <style></script></style>")
	assert.Equal(t, "<style></script></style>", b.String(), "Minify must give expected result in <style></script></style>")
=======
	r := bytes.NewBufferString(`<style></script></style>`)
	w := &bytes.Buffer{}
	assert.Nil(t, Minify(m, "text/html", w, r), "Minify must not return error in <style></script></style>")
	assert.Equal(t, `<style></script></style>`, w.String(), "Minify must give expected result in <style></script></style>")
}

func TestReaderErrors(t *testing.T) {
	m := minify.New()
	r := test.NewErrorReader(0)
	w := &bytes.Buffer{}
	assert.Equal(t, test.ErrPlain, Minify(m, "text/html", w, r), "Minify must return error at first read")
}

func TestWriterErrors(t *testing.T) {
	var errorTests = []int{0, 1, 2, 3, 4, 5, 6, 7, 8, 9, 10, 16, 20}

	m := minify.New()
	for _, n := range errorTests {
		// writes:                  0         1   23    45   67  89  0 1    234   56   7 8   90
		r := bytes.NewBufferString(`<!doctype>text<style attr=val>css</style><code>code</code><!--comment-->`)
		w := test.NewErrorWriter(n)
		assert.Equal(t, test.ErrPlain, Minify(m, "text/html", w, r), "Minify must return error at write "+strconv.FormatInt(int64(n), 10))
	}
>>>>>>> a762ea0d
}

////////////////////////////////////////////////////////////////

func ExampleMinify() {
	m := minify.New()
	m.AddFunc("text/html", Minify)
	m.AddFunc("text/css", css.Minify)
	m.AddFunc("text/javascript", js.Minify)
	m.AddFunc("image/svg+xml", svg.Minify)
	m.AddFuncRegexp(regexp.MustCompile("[/+]json$"), json.Minify)
	m.AddFuncRegexp(regexp.MustCompile("[/+]xml$"), xml.Minify)

	if err := m.Minify(os.Stdout, os.Stdin, "text/html", nil); err != nil {
		fmt.Println("minify.Minify:", err)
	}
}<|MERGE_RESOLUTION|>--- conflicted
+++ resolved
@@ -20,105 +20,6 @@
 	"github.com/tdewolff/test"
 )
 
-<<<<<<< HEAD
-func assertHTML(t *testing.T, input, expected string) {
-	m := minify.New()
-	m.AddFunc("text/html", Minify)
-	m.Set("scheme", "http")
-	b := &bytes.Buffer{}
-	assert.Nil(t, Minify(m, b, bytes.NewBufferString(input), "text/html", nil), "Minify must not return error in "+input)
-	assert.Equal(t, expected, b.String(), "Minify must give expected result in "+input)
-}
-
-////////////////////////////////////////////////////////////////
-
-func TestHTML(t *testing.T) {
-	assertHTML(t, "html", "html")
-	assertHTML(t, "<!DOCTYPE html PUBLIC \"-//W3C//DTD XHTML+RDFa 1.0//EN\" \"http://www.w3.org/MarkUp/DTD/xhtml-rdfa-1.dtd\">", "<!doctype html>")
-	assertHTML(t, "<!-- comment -->", "")
-	assertHTML(t, "<!--[if IE 6]>html<![endif]-->", "<!--[if IE 6]>html<![endif]-->")
-	assertHTML(t, "<!--[if IE 6]><!--html--><![endif]-->", "<!--[if IE 6]><!--html--><![endif]-->")
-	assertHTML(t, "<!--[if IE 6]><style><!--\ncss\n--></style><![endif]-->", "<!--[if IE 6]><style><!--\ncss\n--></style><![endif]-->")
-	assertHTML(t, "<style><!--\ncss\n--></style>", "<style><!--\ncss\n--></style>")
-	assertHTML(t, "<style>&</style>", "<style>&</style>")
-	assertHTML(t, "<html><head></head><body>x</body></html>", "x")
-	assertHTML(t, "<meta http-equiv=\"content-type\" content=\"text/html; charset=utf-8\">", "<meta charset=utf-8>")
-	assertHTML(t, "<meta http-equiv=\"Content-Type\" content=\"text/html; charset=UTF-8\" />", "<meta charset=utf-8>")
-	assertHTML(t, "<meta name=\"keywords\" content=\"a, b\">", "<meta name=keywords content=a,b>")
-	assertHTML(t, "<meta name=\"viewport\" content=\"width = 996\" />", "<meta name=viewport content=\"width=996\">")
-	assertHTML(t, "<span attr=\"test\"></span>", "<span attr=test></span>")
-	assertHTML(t, "<span attr='test&apos;test'></span>", "<span attr=\"test'test\"></span>")
-	assertHTML(t, "<span attr=\"test&quot;test\"></span>", "<span attr='test\"test'></span>")
-	assertHTML(t, "<span attr='test\"\"&apos;&amp;test'></span>", "<span attr='test\"\"&#39;&amp;test'></span>")
-	assertHTML(t, "<span attr=\"test/test\"></span>", "<span attr=test/test></span>")
-	assertHTML(t, "<span>&amp;</span>", "<span>&amp;</span>")
-	assertHTML(t, "<span clear=none method=GET></span>", "<span></span>")
-	assertHTML(t, "<span onload=\"javascript:x;\"></span>", "<span onload=x;></span>")
-	assertHTML(t, "<span href=\"http://test\"></span>", "<span href=//test></span>")
-	assertHTML(t, "<span href=\"HtTpS://test\"></span>", "<span href=https://test></span>")
-	assertHTML(t, "<span selected=\"selected\"></span>", "<span selected></span>")
-	assertHTML(t, "<noscript><html><img id=\"x\"></noscript>", "<noscript><img id=x></noscript>")
-	assertHTML(t, "<body id=\"main\"></body>", "<body id=main>")
-	assertHTML(t, "<style><![CDATA[x]]></style>", "<style>x</style>")
-	assertHTML(t, "<link href=\"data:text/plain, data\">", "<link href=data:,+data>")
-	assertHTML(t, "<span style=>", "<span>")
-
-	// increase coverage
-	assertHTML(t, "<script style=\"css\">js</script>", "<script style=css>js</script>")
-	assertHTML(t, "<meta http-equiv=\"content-type\" content=\"text/plain, text/html\">", "<meta http-equiv=content-type content=text/plain,text/html>")
-	assertHTML(t, "<meta http-equiv=\"content-style-type\" content=\"text/less\">", "<meta http-equiv=content-style-type content=text/less>")
-	assertHTML(t, "<meta http-equiv=\"content-script-type\" content=\"application/js\">", "<meta http-equiv=content-script-type content=application/js>")
-	assertHTML(t, "<span attr=\"\"></span>", "<span attr></span>")
-	assertHTML(t, "<code>x</code>", "<code>x</code>")
-	assertHTML(t, "<br/>", "<br>")
-	assertHTML(t, "<p></p><p></p>", "<p><p>")
-	assertHTML(t, "<ul><li></li> <li></li></ul>", "<ul><li><li></ul>")
-	assertHTML(t, "<p></p><a></a>", "<p></p><a></a>")
-	assertHTML(t, "<p></p>x<a></a>", "<p></p>x<a></a>")
-
-	// whitespace
-	assertHTML(t, "cats  and 	dogs ", "cats and dogs")
-	assertHTML(t, " <div> <i> test </i> <b> test </b> </div> ", "<div><i>test</i> <b>test</b></div>")
-	assertHTML(t, "<strong>x </strong>y", "<strong>x </strong>y")
-	assertHTML(t, "<strong>x </strong> y", "<strong>x</strong> y")
-	assertHTML(t, "<strong>x </strong>\ny", "<strong>x</strong> y")
-	assertHTML(t, "<p>x </p>y", "<p>x</p>y")
-	assertHTML(t, "x <p>y</p>", "x<p>y")
-	assertHTML(t, " <!doctype html> <!--comment--> <html> <body><p></p></body></html>", "<!doctype html><p>") // spaces before html and at the start of html are dropped
-
-	// from HTML Minifier
-	assertHTML(t, "<DIV TITLE=\"blah\">boo</DIV>", "<div title=blah>boo</div>")
-	assertHTML(t, "<p title\n\n\t  =\n     \"bar\">foo</p>", "<p title=bar>foo")
-	assertHTML(t, "<p class=\" foo      \">foo bar baz</p>", "<p class=foo>foo bar baz")
-	assertHTML(t, "<a href=\"   http://example.com  \">x</a>", "<a href=//example.com>x</a>")
-	assertHTML(t, "<input maxlength=\"     5 \">", "<input maxlength=5>")
-	assertHTML(t, "<input type=\"text\">", "<input>")
-	assertHTML(t, "<form method=\"get\">", "<form>")
-	assertHTML(t, "<script language=\"Javascript\">alert(1)</script>", "<script>alert(1)</script>")
-	assertHTML(t, "<script></script>", "")
-	assertHTML(t, "<p onclick=\" JavaScript: x\">x</p>", "<p onclick=\" x\">x")
-	assertHTML(t, "<link rel=\"stylesheet\" type=\"text/css\" href=\"http://example.com\">", "<link rel=stylesheet href=//example.com>")
-	assertHTML(t, "<span Selected=\"selected\"></span>", "<span selected></span>")
-	assertHTML(t, "<table><thead><tr><th>foo</th><th>bar</th></tr></thead><tfoot><tr><th>baz</th><th>qux</th></tr></tfoot><tbody><tr><td>boo</td><td>moo</td></tr></tbody></table>",
-		"<table><thead><tr><th>foo<th>bar<tfoot><tr><th>baz<th>qux<tbody><tr><td>boo<td>moo</table>")
-	assertHTML(t, "<select><option>foo</option><option>bar</option></select>", "<select><option>foo<option>bar</select>")
-
-	assertHTML(t, `<!doctype html> <html xmlns="http://www.w3.org/1999/xhtml" xml:lang="en"> <head profile="http://dublincore.org/documents/dcq-html/"> <!-- Barlesque 2.75.0 --> <meta http-equiv="Content-Type" content="text/html; charset=UTF-8" />`, `<!doctype html><html xmlns=//www.w3.org/1999/xhtml xml:lang=en><head profile=//dublincore.org/documents/dcq-html/><meta charset=utf-8>`)
-	assertHTML(t, `<meta name="keywords" content="A, B">`, `<meta name=keywords content=A,B>`)
-	assertHTML(t, `<script type="text/html"><![CDATA[ <img id="x"> ]]></script>`, `<script type=text/html><img id=x></script>`)
-	assertHTML(t, `<iframe><html> <p> x </p> </html></iframe>`, `<iframe><p>x</iframe>`)
-	assertHTML(t, `<svg xmlns="http://www.w3.org/2000/svg"><path d="x"/></svg>`, `<svg xmlns=//www.w3.org/2000/svg><path d="x"/></svg>`)
-	assertHTML(t, `<math> &int;_a_^b^{f(x)<over>1+x} dx </math>`, `<math> &int;_a_^b^{f(x)<over>1+x} dx </math>`)
-	assertHTML(t, `<script language="x" charset="x" src="y"></script>`, `<script src=y></script>`)
-	assertHTML(t, `<style media="all">x</style>`, `<style>x</style>`)
-	assertHTML(t, `<a href="https://x">y</a>`, `<a href=https://x>y</a>`)
-	assertHTML(t, `<a id="abc" name="abc">y</a>`, `<a id=abc>y</a>`)
-	assertHTML(t, `<a id="" value="">y</a>`, `<a value>y</a>`)
-
-	// go-fuzz
-	assertHTML(t, `<meta e t n content=ful><a b`, `<meta e t n content=ful><a b>`)
-	assertHTML(t, `<img alt=a'b="">`, `<img alt='a&#39;b=""'>`)
-=======
 func TestHTML(t *testing.T) {
 	var htmlTests = []struct {
 		html     string
@@ -218,47 +119,36 @@
 
 	m := minify.New()
 	m.AddFunc("text/html", Minify)
-	m.AddFunc("text/css", func(_ minify.Minifier, _ string, w io.Writer, r io.Reader) error {
+	m.AddFunc("text/css", func(_ *minify.Minifier, w io.Writer, r io.Reader, _ string, _ map[string]string) error {
 		_, err := io.Copy(w, r)
 		return err
 	})
-	m.AddFunc("text/javascript", func(_ minify.Minifier, _ string, w io.Writer, r io.Reader) error {
+	m.AddFunc("text/javascript", func(_ *minify.Minifier, w io.Writer, r io.Reader, _ string, _ map[string]string) error {
 		_, err := io.Copy(w, r)
 		return err
 	})
 	for _, tt := range htmlTests {
 		r := bytes.NewBufferString(tt.html)
 		w := &bytes.Buffer{}
-		assert.Nil(t, Minify(m, "text/html", w, r), "Minify must not return error in "+tt.html)
+		assert.Nil(t, Minify(m, w, r, "text/html", nil), "Minify must not return error in "+tt.html)
 		assert.Equal(t, tt.expected, w.String(), "Minify must give expected result in "+tt.html)
 	}
->>>>>>> a762ea0d
 }
 
 func TestSpecialTagClosing(t *testing.T) {
 	m := minify.New()
 	m.AddFunc("text/html", Minify)
-<<<<<<< HEAD
-	m.AddFunc("text/css", func(m *minify.Minifier, w io.Writer, r io.Reader, mimetype string, params map[string]string) error {
-		b, _ := ioutil.ReadAll(r)
-=======
-	m.AddFunc("text/css", func(_ minify.Minifier, _ string, w io.Writer, r io.Reader) error {
+	m.AddFunc("text/css", func(_ *minify.Minifier, w io.Writer, r io.Reader, _ string, _ map[string]string) error {
 		b, err := ioutil.ReadAll(r)
 		assert.Nil(t, err, "ioutil.ReadAll must not return error")
->>>>>>> a762ea0d
 		assert.Equal(t, "</script>", string(b))
 		_, err = w.Write(b)
 		return err
 	})
 
-<<<<<<< HEAD
-	b := &bytes.Buffer{}
-	assert.Nil(t, Minify(m, b, bytes.NewBufferString("<style></script></style>"), "text/html", nil), "Minify must not return error in <style></script></style>")
-	assert.Equal(t, "<style></script></style>", b.String(), "Minify must give expected result in <style></script></style>")
-=======
 	r := bytes.NewBufferString(`<style></script></style>`)
 	w := &bytes.Buffer{}
-	assert.Nil(t, Minify(m, "text/html", w, r), "Minify must not return error in <style></script></style>")
+	assert.Nil(t, Minify(m, w, r, "text/html", nil), "Minify must not return error in <style></script></style>")
 	assert.Equal(t, `<style></script></style>`, w.String(), "Minify must give expected result in <style></script></style>")
 }
 
@@ -266,7 +156,7 @@
 	m := minify.New()
 	r := test.NewErrorReader(0)
 	w := &bytes.Buffer{}
-	assert.Equal(t, test.ErrPlain, Minify(m, "text/html", w, r), "Minify must return error at first read")
+	assert.Equal(t, test.ErrPlain, Minify(m, w, r, "text/html", nil), "Minify must return error at first read")
 }
 
 func TestWriterErrors(t *testing.T) {
@@ -277,9 +167,8 @@
 		// writes:                  0         1   23    45   67  89  0 1    234   56   7 8   90
 		r := bytes.NewBufferString(`<!doctype>text<style attr=val>css</style><code>code</code><!--comment-->`)
 		w := test.NewErrorWriter(n)
-		assert.Equal(t, test.ErrPlain, Minify(m, "text/html", w, r), "Minify must return error at write "+strconv.FormatInt(int64(n), 10))
+		assert.Equal(t, test.ErrPlain, Minify(m, w, r, "text/html", nil), "Minify must return error at write "+strconv.FormatInt(int64(n), 10))
 	}
->>>>>>> a762ea0d
 }
 
 ////////////////////////////////////////////////////////////////
