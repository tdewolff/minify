package json // import "github.com/tdewolff/minify/json"

import (
	"bytes"
	"fmt"
	"os"
	"regexp"
	"strconv"
	"testing"

	"github.com/stretchr/testify/assert"
	"github.com/tdewolff/minify"
	"github.com/tdewolff/test"
)

func TestJSON(t *testing.T) {
	var jsonTests = []struct {
		json     string
		expected string
	}{
		{"{ \"a\": [1, 2] }", "{\"a\":[1,2]}"},
		{"[{ \"a\": [{\"x\": null}, true] }]", "[{\"a\":[{\"x\":null},true]}]"},
		{"{ \"a\": 1, \"b\": 2 }", "{\"a\":1,\"b\":2}"},
	}

	m := minify.New()
<<<<<<< HEAD
	b := &bytes.Buffer{}
	assert.Nil(t, Minify(m, b, bytes.NewBufferString(input), "application/json", nil), "Minify must not return error in "+input)
	assert.Equal(t, expected, b.String(), "Minify must give expected result in "+input)
=======
	for _, tt := range jsonTests {
		b := &bytes.Buffer{}
		assert.Nil(t, Minify(m, "application/json", b, bytes.NewBufferString(tt.json)), "Minify must not return error in "+tt.json)
		assert.Equal(t, tt.expected, b.String(), "Minify must give expected result in "+tt.json)
	}
>>>>>>> a762ea0d
}

func TestReaderErrors(t *testing.T) {
	m := minify.New()
	r := test.NewErrorReader(0)
	w := &bytes.Buffer{}
	assert.Equal(t, test.ErrPlain, Minify(m, "application/json", w, r), "Minify must return error at first read")
}

func TestWriterErrors(t *testing.T) {
	var errorTests = []int{0, 1, 2, 3, 4, 5, 6, 7, 9, 10}

	m := minify.New()
	for _, n := range errorTests {
		// writes:                  012  3456  78  90
		r := bytes.NewBufferString(`{"key":[100,200]}`)
		w := test.NewErrorWriter(n)
		assert.Equal(t, test.ErrPlain, Minify(m, "application/json", w, r), "Minify must return error at write "+strconv.FormatInt(int64(n), 10))
	}
}

////////////////////////////////////////////////////////////////

func ExampleMinify() {
	m := minify.New()
	m.AddFuncRegexp(regexp.MustCompile("[/+]json$"), Minify)

	if err := m.Minify(os.Stdout, os.Stdin, "application/json", nil); err != nil {
		fmt.Println("minify.Minify:", err)
	}
}<|MERGE_RESOLUTION|>--- conflicted
+++ resolved
@@ -24,24 +24,18 @@
 	}
 
 	m := minify.New()
-<<<<<<< HEAD
-	b := &bytes.Buffer{}
-	assert.Nil(t, Minify(m, b, bytes.NewBufferString(input), "application/json", nil), "Minify must not return error in "+input)
-	assert.Equal(t, expected, b.String(), "Minify must give expected result in "+input)
-=======
 	for _, tt := range jsonTests {
 		b := &bytes.Buffer{}
-		assert.Nil(t, Minify(m, "application/json", b, bytes.NewBufferString(tt.json)), "Minify must not return error in "+tt.json)
+		assert.Nil(t, Minify(m, b, bytes.NewBufferString(tt.json), "application/json", nil), "Minify must not return error in "+tt.json)
 		assert.Equal(t, tt.expected, b.String(), "Minify must give expected result in "+tt.json)
 	}
->>>>>>> a762ea0d
 }
 
 func TestReaderErrors(t *testing.T) {
 	m := minify.New()
 	r := test.NewErrorReader(0)
 	w := &bytes.Buffer{}
-	assert.Equal(t, test.ErrPlain, Minify(m, "application/json", w, r), "Minify must return error at first read")
+	assert.Equal(t, test.ErrPlain, Minify(m, w, r, "application/json", nil), "Minify must return error at first read")
 }
 
 func TestWriterErrors(t *testing.T) {
@@ -52,7 +46,7 @@
 		// writes:                  012  3456  78  90
 		r := bytes.NewBufferString(`{"key":[100,200]}`)
 		w := test.NewErrorWriter(n)
-		assert.Equal(t, test.ErrPlain, Minify(m, "application/json", w, r), "Minify must return error at write "+strconv.FormatInt(int64(n), 10))
+		assert.Equal(t, test.ErrPlain, Minify(m, w, r, "application/json", nil), "Minify must return error at write "+strconv.FormatInt(int64(n), 10))
 	}
 }
 
