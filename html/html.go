// Package html minifies HTML5 following the specifications at http://www.w3.org/TR/html5/syntax.html.
package html

import (
	"bytes"
	"io"

	"github.com/tdewolff/minify/v2"
	"github.com/tdewolff/parse/v2"
	"github.com/tdewolff/parse/v2/buffer"
	"github.com/tdewolff/parse/v2/html"
)

var (
	gtBytes         = []byte(">")
	isBytes         = []byte("=")
	spaceBytes      = []byte(" ")
	doctypeBytes    = []byte("<!doctype html>")
	jsMimeBytes     = []byte("application/javascript")
	cssMimeBytes    = []byte("text/css")
	htmlMimeBytes   = []byte("text/html")
	svgMimeBytes    = []byte("image/svg+xml")
	formMimeBytes   = []byte("application/x-www-form-urlencoded")
	mathMimeBytes   = []byte("application/mathml+xml")
	dataSchemeBytes = []byte("data:")
	jsSchemeBytes   = []byte("javascript:")
	httpBytes       = []byte("http")
	radioBytes      = []byte("radio")
	onBytes         = []byte("on")
	textBytes       = []byte("text")
	noneBytes       = []byte("none")
	submitBytes     = []byte("submit")
	allBytes        = []byte("all")
	rectBytes       = []byte("rect")
	dataBytes       = []byte("data")
	getBytes        = []byte("get")
	autoBytes       = []byte("auto")
	oneBytes        = []byte("one")
	inlineParams    = map[string]string{"inline": "1"}
)

////////////////////////////////////////////////////////////////

// DefaultMinifier is the default minifier.
var DefaultMinifier = &Minifier{}

// Minifier is an HTML minifier.
type Minifier struct {
	KeepConditionalComments bool
	KeepDefaultAttrVals     bool
	KeepDocumentTags        bool
	KeepEndTags             bool
	KeepQuotes              bool
	KeepWhitespace          bool
}

// Minify minifies HTML data, it reads from r and writes to w.
func Minify(m *minify.M, w io.Writer, r io.Reader, params map[string]string) error {
	return DefaultMinifier.Minify(m, w, r, params)
}

// Minify minifies HTML data, it reads from r and writes to w.
func (o *Minifier) Minify(m *minify.M, w io.Writer, r io.Reader, _ map[string]string) error {
	var rawTagHash Hash
	var rawTagMediatype []byte

	omitSpace := true // if true the next leading space is omitted
	inPre := false

	attrMinifyBuffer := buffer.NewWriter(make([]byte, 0, 64))
	attrByteBuffer := make([]byte, 0, 64)

	z := parse.NewInput(r)
	defer z.Restore()

	l := html.NewLexer(z)
	tb := NewTokenBuffer(l)
	for {
		t := *tb.Shift()
		switch t.TokenType {
		case html.ErrorToken:
			if _, err := w.Write(nil); err != nil {
				return err
			}
			if l.Err() == io.EOF {
				return nil
			}
			return l.Err()
		case html.DoctypeToken:
			w.Write(doctypeBytes)
		case html.CommentToken:
			if o.KeepConditionalComments && len(t.Text) > 6 && (bytes.HasPrefix(t.Text, []byte("[if ")) || bytes.HasSuffix(t.Text, []byte("[endif]")) || bytes.HasSuffix(t.Text, []byte("[endif]--"))) {
				// [if ...] is always 7 or more characters, [endif] is only encountered for downlevel-revealed
				// see https://msdn.microsoft.com/en-us/library/ms537512(v=vs.85).aspx#syntax
				if bytes.HasPrefix(t.Data, []byte("<!--[if ")) && bytes.HasSuffix(t.Data, []byte("<![endif]-->")) { // downlevel-hidden
					begin := bytes.IndexByte(t.Data, '>') + 1
					end := len(t.Data) - len("<![endif]-->")
					w.Write(t.Data[:begin])
					if err := o.Minify(m, w, buffer.NewReader(t.Data[begin:end]), nil); err != nil {
						return err
					}
					w.Write(t.Data[end:])
				} else {
					w.Write(t.Data) // downlevel-revealed or short downlevel-hidden
				}
			}
		case html.SvgToken:
			if err := m.MinifyMimetype(svgMimeBytes, w, buffer.NewReader(t.Data), nil); err != nil {
				if err != minify.ErrNotExist {
					return err
				}
				w.Write(t.Data)
			}
		case html.MathToken:
			if err := m.MinifyMimetype(mathMimeBytes, w, buffer.NewReader(t.Data), nil); err != nil {
				if err != minify.ErrNotExist {
					return err
				}
				w.Write(t.Data)
			}
		case html.TextToken:
			// CSS and JS minifiers for inline code
			if rawTagHash != 0 {
				if rawTagHash == Style || rawTagHash == Script || rawTagHash == Iframe {
					var mimetype []byte
					var params map[string]string
					if rawTagHash == Iframe {
						mimetype = htmlMimeBytes
					} else if len(rawTagMediatype) > 0 {
						mimetype, params = parse.Mediatype(rawTagMediatype)
					} else if rawTagHash == Script {
						mimetype = jsMimeBytes
					} else if rawTagHash == Style {
						mimetype = cssMimeBytes
					}
					if err := m.MinifyMimetype(mimetype, w, buffer.NewReader(t.Data), params); err != nil {
						if err != minify.ErrNotExist {
							return err
						}
						w.Write(t.Data)
					}
				} else {
					w.Write(t.Data)
				}
			} else if inPre {
				w.Write(t.Data)
			} else {
				t.Data = parse.ReplaceMultipleWhitespaceAndEntities(t.Data, EntitiesMap, TextRevEntitiesMap)

				// whitespace removal; trim left
				if omitSpace && parse.IsWhitespace(t.Data[0]) {
					t.Data = t.Data[1:]
				}

				// whitespace removal; trim right
				omitSpace = false
				if len(t.Data) == 0 {
					omitSpace = true
				} else if parse.IsWhitespace(t.Data[len(t.Data)-1]) {
					omitSpace = true
					i := 0
					for {
						next := tb.Peek(i)
						// trim if EOF, text token with leading whitespace or block token
						if next.TokenType == html.ErrorToken {
							t.Data = t.Data[:len(t.Data)-1]
							omitSpace = false
							break
						} else if next.TokenType == html.TextToken {
							// this only happens when a comment, doctype or phrasing end tag (only for !o.KeepWhitespace) was in between
							// remove if the text token starts with a whitespace
							if len(next.Data) > 0 && parse.IsWhitespace(next.Data[0]) {
								t.Data = t.Data[:len(t.Data)-1]
								omitSpace = false
							}
							break
						} else if next.TokenType == html.StartTagToken || next.TokenType == html.EndTagToken {
							if o.KeepWhitespace {
								break
							}
							// remove when followed up by a block tag
							if next.Traits&nonPhrasingTag != 0 {
								t.Data = t.Data[:len(t.Data)-1]
								omitSpace = false
								break
							} else if next.TokenType == html.StartTagToken {
								break
							}
						}
						i++
					}
				}

				w.Write(t.Data)
			}
		case html.StartTagToken, html.EndTagToken:
			rawTagHash = 0
			hasAttributes := false
			if t.TokenType == html.StartTagToken {
				if next := tb.Peek(0); next.TokenType == html.AttributeToken {
					hasAttributes = true
				}
				if t.Traits&rawTag != 0 {
					// ignore empty script and style tags
					if !hasAttributes && (t.Hash == Script || t.Hash == Style) {
						if next := tb.Peek(1); next.TokenType == html.EndTagToken {
							tb.Shift()
							tb.Shift()
							break
						}
					}
					rawTagHash = t.Hash
					rawTagMediatype = nil

					// do not minify content of <style amp-boilerplate>
					if hasAttributes && t.Hash == Style {
						if attrs := tb.Attributes(Amp_Boilerplate); attrs[0] != nil {
							rawTagHash = 0
						}
					}
				}
			} else if t.Hash == Template {
				omitSpace = true // EndTagToken
			}

			if t.Hash == Pre {
				inPre = t.TokenType == html.StartTagToken
			}

			// remove superfluous tags, except for html, head and body tags when KeepDocumentTags is set
			if !hasAttributes && (!o.KeepDocumentTags && (t.Hash == Html || t.Hash == Head || t.Hash == Body) || t.Hash == Colgroup) {
				break
			} else if t.TokenType == html.EndTagToken {
				omitEndTag := false
				if !o.KeepEndTags {
					if t.Hash == Thead || t.Hash == Tbody || t.Hash == Tfoot || t.Hash == Tr || t.Hash == Th ||
						t.Hash == Td || t.Hash == Option || t.Hash == Dd || t.Hash == Dt || t.Hash == Li ||
						t.Hash == Rb || t.Hash == Rt || t.Hash == Rtc || t.Hash == Rp {
						omitEndTag = true // omit end tags
					} else if t.Hash == P {
						i := 0
						for {
							next := tb.Peek(i)
							i++
							// continue if text token is empty or whitespace
							if next.TokenType == html.TextToken && parse.IsAllWhitespace(next.Data) {
								continue
							}
							if next.TokenType == html.ErrorToken || next.TokenType == html.EndTagToken && next.Traits&keepPTag == 0 || next.TokenType == html.StartTagToken && next.Traits&omitPTag != 0 {
								omitEndTag = true // omit p end tag
							}
							break
						}
					} else if t.Hash == Optgroup {
						i := 0
						for {
							next := tb.Peek(i)
							i++
							// continue if text token
							if next.TokenType == html.TextToken {
								continue
							}
							if next.TokenType == html.ErrorToken || next.Hash != Option {
								omitEndTag = true // omit optgroup end tag
							}
							break
						}
					}
				}

				if o.KeepWhitespace || t.Traits&objectTag != 0 {
					omitSpace = false
				} else if t.Traits&nonPhrasingTag != 0 {
					omitSpace = true // omit spaces after block elements
				}

				if !omitEndTag {
					if len(t.Data) > 3+len(t.Text) {
						t.Data[2+len(t.Text)] = '>'
						t.Data = t.Data[:3+len(t.Text)]
					}
					if _, err := w.Write(t.Data); err != nil {
						return err
					}
				}
<<<<<<< HEAD
				w.Write(t.Data)
=======

				// skip text in select and optgroup tags
				if t.Hash == Option || t.Hash == Optgroup {
					if next := tb.Peek(0); next.TokenType == html.TextToken {
						tb.Shift()
					}
				}
>>>>>>> a6e896fb
				break
			}

			if o.KeepWhitespace || t.Traits&objectTag != 0 {
				omitSpace = false
			} else if t.Traits&nonPhrasingTag != 0 {
				omitSpace = true // omit spaces after block elements
			}

			w.Write(t.Data)

			if hasAttributes {
				if t.Hash == Meta {
					attrs := tb.Attributes(Content, Http_Equiv, Charset, Name)
					if content := attrs[0]; content != nil {
						if httpEquiv := attrs[1]; httpEquiv != nil {
							if charset := attrs[2]; charset == nil && parse.EqualFold(httpEquiv.AttrVal, []byte("content-type")) {
								content.AttrVal = minify.Mediatype(content.AttrVal)
								if bytes.Equal(content.AttrVal, []byte("text/html;charset=utf-8")) {
									httpEquiv.Text = nil
									content.Text = []byte("charset")
									content.Hash = Charset
									content.AttrVal = []byte("utf-8")
								}
							}
						}
						if name := attrs[3]; name != nil {
							if parse.EqualFold(name.AttrVal, []byte("keywords")) {
								content.AttrVal = bytes.Replace(content.AttrVal, []byte(", "), []byte(","), -1)
							} else if parse.EqualFold(name.AttrVal, []byte("viewport")) {
								content.AttrVal = bytes.Replace(content.AttrVal, []byte(" "), []byte(""), -1)
								for i := 0; i < len(content.AttrVal); i++ {
									if content.AttrVal[i] == '=' && i+2 < len(content.AttrVal) {
										i++
										if n := parse.Number(content.AttrVal[i:]); n > 0 {
											minNum := minify.Number(content.AttrVal[i:i+n], -1)
											if len(minNum) < n {
												copy(content.AttrVal[i:i+len(minNum)], minNum)
												copy(content.AttrVal[i+len(minNum):], content.AttrVal[i+n:])
												content.AttrVal = content.AttrVal[:len(content.AttrVal)+len(minNum)-n]
											}
											i += len(minNum)
										}
										i-- // mitigate for-loop increase
									}
								}
							}
						}
					}
				} else if t.Hash == Script {
					attrs := tb.Attributes(Src, Charset)
					if attrs[0] != nil && attrs[1] != nil {
						attrs[1].Text = nil
					}
				} else if t.Hash == Input {
					attrs := tb.Attributes(Type, Value)
					if t, value := attrs[0], attrs[1]; t != nil && value != nil {
						isRadio := parse.EqualFold(t.AttrVal, radioBytes)
						if !isRadio && len(value.AttrVal) == 0 {
							value.Text = nil
						} else if isRadio && parse.EqualFold(value.AttrVal, onBytes) {
							value.Text = nil
						}
					}
				}

				// write attributes
				htmlEqualIdName := false
				for {
					attr := *tb.Shift()
					if attr.TokenType != html.AttributeToken {
						break
					} else if attr.Text == nil {
						continue // removed attribute
					}

					if t.Hash == A && (attr.Hash == Id || attr.Hash == Name) {
						if attr.Hash == Id {
							if name := tb.Attributes(Name)[0]; name != nil && bytes.Equal(attr.AttrVal, name.AttrVal) {
								htmlEqualIdName = true
							}
						} else if htmlEqualIdName {
							continue
						} else if id := tb.Attributes(Id)[0]; id != nil && bytes.Equal(id.AttrVal, attr.AttrVal) {
							continue
						}
					}

					val := attr.AttrVal
					if attr.Traits&trimAttr != 0 {
						val = parse.ReplaceMultipleWhitespaceAndEntities(val, EntitiesMap, nil)
					} else {
						val = parse.ReplaceEntities(val, EntitiesMap, nil)
					}
					if t.Traits != 0 {
						if len(val) == 0 && (attr.Hash == Class ||
							attr.Hash == Dir ||
							attr.Hash == Id ||
							attr.Hash == Lang ||
							attr.Hash == Name ||
							attr.Hash == Title ||
							attr.Hash == Action && t.Hash == Form) {
							continue // omit empty attribute values
						}
						if attr.Traits&caselessAttr != 0 {
							val = parse.ToLower(val)
							if attr.Hash == Enctype || attr.Hash == Codetype || attr.Hash == Accept || attr.Hash == Type && (t.Hash == A || t.Hash == Link || t.Hash == Embed || t.Hash == Object || t.Hash == Source || t.Hash == Script || t.Hash == Style) {
								val = minify.Mediatype(val)
							}
						}
						if rawTagHash != 0 && attr.Hash == Type {
							rawTagMediatype = parse.Copy(val)
						}

						// default attribute values can be omitted
						if !o.KeepDefaultAttrVals && (attr.Hash == Type && (t.Hash == Script && jsMimetypes[string(val)] ||
							t.Hash == Style && bytes.Equal(val, cssMimeBytes) ||
							t.Hash == Link && bytes.Equal(val, cssMimeBytes) ||
							t.Hash == Input && bytes.Equal(val, textBytes) ||
							t.Hash == Button && bytes.Equal(val, submitBytes)) ||
							attr.Hash == Language && t.Hash == Script ||
							attr.Hash == Method && bytes.Equal(val, getBytes) ||
							attr.Hash == Enctype && bytes.Equal(val, formMimeBytes) ||
							attr.Hash == Colspan && bytes.Equal(val, oneBytes) ||
							attr.Hash == Rowspan && bytes.Equal(val, oneBytes) ||
							attr.Hash == Shape && bytes.Equal(val, rectBytes) ||
							attr.Hash == Span && bytes.Equal(val, oneBytes) ||
							attr.Hash == Clear && bytes.Equal(val, noneBytes) ||
							attr.Hash == Frameborder && bytes.Equal(val, oneBytes) ||
							attr.Hash == Scrolling && bytes.Equal(val, autoBytes) ||
							attr.Hash == Valuetype && bytes.Equal(val, dataBytes) ||
							attr.Hash == Media && t.Hash == Style && bytes.Equal(val, allBytes)) {
							continue
						}

						if attr.Hash == Style {
							// CSS minifier for attribute inline code
							val = parse.TrimWhitespace(val)
							attrMinifyBuffer.Reset()
							if err := m.MinifyMimetype(cssMimeBytes, attrMinifyBuffer, buffer.NewReader(val), inlineParams); err == nil {
								val = attrMinifyBuffer.Bytes()
							} else if err != minify.ErrNotExist {
								return err
							}
							if len(val) == 0 {
								continue
							}
						} else if len(attr.Text) > 2 && attr.Text[0] == 'o' && attr.Text[1] == 'n' {
							// JS minifier for attribute inline code
							val = parse.TrimWhitespace(val)
							if len(val) >= 11 && parse.EqualFold(val[:11], jsSchemeBytes) {
								val = val[11:]
							}
							attrMinifyBuffer.Reset()
							if err := m.MinifyMimetype(jsMimeBytes, attrMinifyBuffer, buffer.NewReader(val), nil); err == nil {
								val = attrMinifyBuffer.Bytes()
							} else if err != minify.ErrNotExist {
								return err
							}
							if len(val) == 0 {
								continue
							}
						} else if attr.Traits&urlAttr != 0 { // anchors are already handled
							val = parse.TrimWhitespace(val)
							if 5 < len(val) {
								if parse.EqualFold(val[:4], httpBytes) {
									if val[4] == ':' {
										if m.URL != nil && m.URL.Scheme == "http" {
											val = val[5:]
										} else {
											parse.ToLower(val[:4])
										}
									} else if (val[4] == 's' || val[4] == 'S') && val[5] == ':' {
										if m.URL != nil && m.URL.Scheme == "https" {
											val = val[6:]
										} else {
											parse.ToLower(val[:5])
										}
									}
								} else if parse.EqualFold(val[:5], dataSchemeBytes) {
									val = minify.DataURI(m, val)
								}
							}
						}
					}

					w.Write(spaceBytes)
					w.Write(attr.Text)
					if len(val) > 0 && attr.Traits&booleanAttr == 0 {
						w.Write(isBytes)

						// use double quotes for RDFa attributes
						isXML := attr.Hash == Vocab || attr.Hash == Typeof || attr.Hash == Property || attr.Hash == Resource || attr.Hash == Prefix || attr.Hash == Content || attr.Hash == About || attr.Hash == Rev || attr.Hash == Datatype || attr.Hash == Inlist

						// no quotes if possible, else prefer single or double depending on which occurs more often in value
						val = html.EscapeAttrVal(&attrByteBuffer, attr.AttrVal, val, o.KeepQuotes || isXML)
						w.Write(val)
					}
				}
			} else {
				_ = tb.Shift() // StartTagClose
			}
<<<<<<< HEAD
			w.Write(gtBytes)
=======
			if _, err := w.Write(gtBytes); err != nil {
				return err
			}

			// skip text in select and optgroup tags
			if t.Hash == Select || t.Hash == Optgroup {
				if next := tb.Peek(0); next.TokenType == html.TextToken {
					tb.Shift()
				}
			}
>>>>>>> a6e896fb
		}
	}
}<|MERGE_RESOLUTION|>--- conflicted
+++ resolved
@@ -279,13 +279,8 @@
 						t.Data[2+len(t.Text)] = '>'
 						t.Data = t.Data[:3+len(t.Text)]
 					}
-					if _, err := w.Write(t.Data); err != nil {
-						return err
-					}
-				}
-<<<<<<< HEAD
-				w.Write(t.Data)
-=======
+					w.Write(t.Data)
+				}
 
 				// skip text in select and optgroup tags
 				if t.Hash == Option || t.Hash == Optgroup {
@@ -293,7 +288,6 @@
 						tb.Shift()
 					}
 				}
->>>>>>> a6e896fb
 				break
 			}
 
@@ -496,12 +490,7 @@
 			} else {
 				_ = tb.Shift() // StartTagClose
 			}
-<<<<<<< HEAD
 			w.Write(gtBytes)
-=======
-			if _, err := w.Write(gtBytes); err != nil {
-				return err
-			}
 
 			// skip text in select and optgroup tags
 			if t.Hash == Select || t.Hash == Optgroup {
@@ -509,7 +498,6 @@
 					tb.Shift()
 				}
 			}
->>>>>>> a6e896fb
 		}
 	}
 }