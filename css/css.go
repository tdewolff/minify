// Package css minifies CSS3 following the specifications at http://www.w3.org/TR/css-syntax-3/.
package css

import (
	"bytes"
	"fmt"
	"io"
	"math"
	"strconv"

	"github.com/tdewolff/minify/v2"
	"github.com/tdewolff/parse/v2"
	"github.com/tdewolff/parse/v2/css"
	strconvParse "github.com/tdewolff/parse/v2/strconv"
)

var (
	spaceBytes        = []byte(" ")
	colonBytes        = []byte(":")
	semicolonBytes    = []byte(";")
	commaBytes        = []byte(",")
	leftBracketBytes  = []byte("{")
	rightBracketBytes = []byte("}")
	rightParenBytes   = []byte(")")
	urlBytes          = []byte("url(")
	zeroBytes         = []byte("0")
	oneBytes          = []byte("1")
	transparentBytes  = []byte("transparent")
	blackBytes        = []byte("#0000")
	initialBytes      = []byte("initial")
	noneBytes         = []byte("none")
	autoBytes         = []byte("auto")
	leftBytes         = []byte("left")
	topBytes          = []byte("top")
	n400Bytes         = []byte("400")
	n700Bytes         = []byte("700")
	n50pBytes         = []byte("50%")
	n100pBytes        = []byte("100%")
	repeatXBytes      = []byte("repeat-x")
	repeatYBytes      = []byte("repeat-y")
	importantBytes    = []byte("!important")
	dataSchemeBytes   = []byte("data:")
)

type cssMinifier struct {
	m *minify.M
	w io.Writer
	p *css.Parser
	o *Minifier

	tokenBuffer []Token
}

////////////////////////////////////////////////////////////////

// DEPRECATED: DefaultMinifier is the default minifier.
var DefaultMinifier = &Minifier{}

// Minifier is a CSS minifier.
type Minifier struct {
	KeepCSS2     bool
	Decimals     int // DEPRECATED
	Precision    int // number of significant digits
	newPrecision int // precision for new numbers
}

// Minify minifies CSS data, it reads from r and writes to w.
func Minify(m *minify.M, w io.Writer, r io.Reader, params map[string]string) error {
	return (&Minifier{}).Minify(m, w, r, params)
}

type Token struct {
	css.TokenType
	Data       []byte
	Args       []Token // only filled for functions
	Fun, Ident Hash    // only filled for functions and identifiers respectively
}

func (t Token) String() string {
	if len(t.Args) == 0 {
		return t.TokenType.String() + "(" + string(t.Data) + ")"
	}
	return fmt.Sprint(t.Args)
}

func (a Token) Equal(b Token) bool {
	if a.TokenType == b.TokenType && bytes.Equal(a.Data, b.Data) && len(a.Args) == len(b.Args) {
		for i := 0; i < len(a.Args); i++ {
			if a.Args[i].TokenType != b.Args[i].TokenType || !bytes.Equal(a.Args[i].Data, b.Args[i].Data) {
				return false
			}
		}
		return true
	}
	return false
}

func (t Token) IsZero() bool {
	// as each number is already minified, starting with a zero means it is zero
	return (t.TokenType == css.DimensionToken || t.TokenType == css.PercentageToken || t.TokenType == css.NumberToken) && t.Data[0] == '0'
}

func (t Token) IsLength() bool {
	if t.TokenType == css.DimensionToken {
		return true
	} else if t.TokenType == css.NumberToken && t.Data[0] == '0' {
		return true
	} else if t.TokenType == css.FunctionToken {
		fun := ToHash(t.Data[:len(t.Data)-1])
		if fun == Calc || fun == Min || fun == Max || fun == Clamp || fun == Attr || fun == Var || fun == Env {
			return true
		}
	}
	return false
}

func (t Token) IsLengthPercentage() bool {
	return t.TokenType == css.PercentageToken || t.IsLength()
}

////////////////////////////////////////////////////////////////

// Minify minifies CSS data, it reads from r and writes to w.
func (o *Minifier) Minify(m *minify.M, w io.Writer, r io.Reader, params map[string]string) error {
	if o.Decimals != 0 {
		minify.Warning.Println("CSS option `Decimals` is deprecated, using as `Precision` instead. Be aware that `Decimals` meant the number of digits behind the dot while `Precision` means the number of significant digits. Example: 1.23 with `Decimals=1` would give 1.2 but with `Pecision=1` gives 1. The default `Decimals=-1` is now `Precision=0` which prints the whole number.")
	}
	if o.Precision == 0 {
		o.Precision = o.Decimals
	}
	o.newPrecision = o.Precision
	if o.newPrecision <= 0 || 15 < o.newPrecision {
		o.newPrecision = 15 // minimum number of digits a double can represent exactly
	}

	z := parse.NewInput(r)
	defer z.Restore()

	isInline := params != nil && params["inline"] == "1"
	c := &cssMinifier{
		m: m,
		w: w,
		p: css.NewParser(z, isInline),
		o: o,
	}
	c.minifyGrammar()

	if _, err := w.Write(nil); err != nil {
		return err
	}
	if c.p.Err() == io.EOF {
		return nil
	}
	return c.p.Err()
}

func (c *cssMinifier) minifyGrammar() {
	semicolonQueued := false
	for {
		gt, _, data := c.p.Next()
		switch gt {
		case css.ErrorGrammar:
			if c.p.HasParseError() {
				if semicolonQueued {
					c.w.Write(semicolonBytes)
				}

				// write out the offending declaration (but save the semicolon)
				vals := c.p.Values()
				if len(vals) > 0 && vals[len(vals)-1].TokenType == css.SemicolonToken {
					vals = vals[:len(vals)-1]
					semicolonQueued = true
				}
				for _, val := range vals {
					c.w.Write(val.Data)
				}
				continue
			}
			return
		case css.EndAtRuleGrammar, css.EndRulesetGrammar:
			c.w.Write(rightBracketBytes)
			semicolonQueued = false
			continue
		}

		if semicolonQueued {
			c.w.Write(semicolonBytes)
			semicolonQueued = false
		}

		switch gt {
		case css.AtRuleGrammar:
			c.w.Write(data)
			values := c.p.Values()
			if ToHash(data[1:]) == Import && len(values) == 2 && values[1].TokenType == css.URLToken {
				url := values[1].Data
				if url[4] != '"' && url[4] != '\'' {
					a := 4
					for parse.IsWhitespace(url[a]) || parse.IsNewline(url[a]) {
						a++
					}
					b := len(url) - 2
					for parse.IsWhitespace(url[b]) || parse.IsNewline(url[b]) {
						b--
					}
					url = url[a-1 : b+2]
					url[0] = '"'
					url[len(url)-1] = '"'
				} else {
					url = url[4 : len(url)-1]
				}
				values[1].Data = url
			}
			for _, val := range values {
				c.w.Write(val.Data)
			}
			semicolonQueued = true
		case css.BeginAtRuleGrammar:
			c.w.Write(data)
			for _, val := range c.p.Values() {
				c.w.Write(val.Data)
			}
			c.w.Write(leftBracketBytes)
		case css.QualifiedRuleGrammar:
			c.minifySelectors(data, c.p.Values())
			c.w.Write(commaBytes)
		case css.BeginRulesetGrammar:
			c.minifySelectors(data, c.p.Values())
			c.w.Write(leftBracketBytes)
		case css.DeclarationGrammar:
			c.minifyDeclaration(data, c.p.Values())
			semicolonQueued = true
		case css.CustomPropertyGrammar:
<<<<<<< HEAD
			c.w.Write(data)
			c.w.Write(colonBytes)
			c.w.Write(c.p.Values()[0].Data)
=======
			if _, err := c.w.Write(data); err != nil {
				return err
			}
			if _, err := c.w.Write(colonBytes); err != nil {
				return err
			}
			value := parse.TrimWhitespace(c.p.Values()[0].Data)
			if len(c.p.Values()[0].Data) != 0 && len(value) == 0 {
				value = spaceBytes
			}
			if _, err := c.w.Write(value); err != nil {
				return err
			}
>>>>>>> 9a4c8a7c
			semicolonQueued = true
		case css.CommentGrammar:
			if len(data) > 5 && data[1] == '*' && data[2] == '!' {
				c.w.Write(data[:3])
				comment := parse.TrimWhitespace(parse.ReplaceMultipleWhitespace(data[3 : len(data)-2]))
				c.w.Write(comment)
				c.w.Write(data[len(data)-2:])
			}
		default:
			c.w.Write(data)
		}
	}
}

func (c *cssMinifier) minifySelectors(property []byte, values []css.Token) {
	inAttr := false
	isClass := false
	for _, val := range c.p.Values() {
		if !inAttr {
			if val.TokenType == css.IdentToken {
				if !isClass {
					parse.ToLower(val.Data)
				}
				isClass = false
			} else if val.TokenType == css.DelimToken && val.Data[0] == '.' {
				isClass = true
			} else if val.TokenType == css.LeftBracketToken {
				inAttr = true
			}
		} else {
			if val.TokenType == css.StringToken && len(val.Data) > 2 {
				s := val.Data[1 : len(val.Data)-1]
				if css.IsIdent(s) {
					c.w.Write(s)
					continue
				}
			} else if val.TokenType == css.RightBracketToken {
				inAttr = false
			} else if val.TokenType == css.IdentToken && len(val.Data) == 1 && (val.Data[0] == 'i' || val.Data[0] == 'I') {
				c.w.Write(spaceBytes)
			}
		}
		c.w.Write(val.Data)
	}
}

func (c *cssMinifier) parseFunction(values []css.Token) ([]Token, int) {
	i := 1
	level := 0
	args := []Token{}
	for ; i < len(values); i++ {
		tt := values[i].TokenType
		data := values[i].Data
		if tt == css.LeftParenthesisToken {
			level++
		} else if tt == css.RightParenthesisToken {
			if level == 0 {
				i++
				break
			}
			level--
		}
		if tt == css.FunctionToken {
			subArgs, di := c.parseFunction(values[i:])
			h := ToHash(parse.ToLower(parse.Copy(data[:len(data)-1]))) // TODO: use ToHashFold
			args = append(args, Token{tt, data, subArgs, h, 0})
			i += di - 1
		} else {
			var h Hash
			if tt == css.IdentToken {
				h = ToHash(parse.ToLower(parse.Copy(data))) // TODO: use ToHashFold
			}
			args = append(args, Token{tt, data, nil, 0, h})
		}
	}
	return args, i
}

func (c *cssMinifier) parseDeclaration(values []css.Token) []Token {
	// Check if this is a simple list of values separated by whitespace or commas, otherwise we'll not be processing
	prevSep := true
	tokens := c.tokenBuffer[:0]
	for i := 0; i < len(values); i++ {
		tt := values[i].TokenType
		data := values[i].Data
		if tt == css.LeftParenthesisToken || tt == css.LeftBraceToken || tt == css.LeftBracketToken ||
			tt == css.RightParenthesisToken || tt == css.RightBraceToken || tt == css.RightBracketToken {
			return nil
		}

		if !prevSep && tt != css.WhitespaceToken && tt != css.CommaToken && (tt != css.DelimToken || values[i].Data[0] != '/') {
			return nil
		}

		if tt == css.WhitespaceToken || tt == css.CommaToken || tt == css.DelimToken && values[i].Data[0] == '/' {
			if tt != css.WhitespaceToken {
				tokens = append(tokens, Token{tt, data, nil, 0, 0})
			}
			prevSep = true
		} else if tt == css.FunctionToken {
			args, di := c.parseFunction(values[i:])
			h := ToHash(parse.ToLower(parse.Copy(data[:len(data)-1]))) // TODO: use ToHashFold
			tokens = append(tokens, Token{tt, data, args, h, 0})
			prevSep = true
			i += di - 1
		} else {
			var h Hash
			if tt == css.IdentToken {
				h = ToHash(parse.ToLower(parse.Copy(data))) // TODO: use ToHashFold
			}
			tokens = append(tokens, Token{tt, data, nil, 0, h})
			prevSep = tt == css.URLToken
		}
	}
	c.tokenBuffer = tokens // update buffer size for memory reuse
	return tokens
}

func (c *cssMinifier) minifyDeclaration(property []byte, components []css.Token) {
	c.w.Write(property)
	c.w.Write(colonBytes)

	if len(components) == 0 {
		return
	}

	// Strip !important from the component list, this will be added later separately
	important := false
	if len(components) > 2 && components[len(components)-2].TokenType == css.DelimToken && components[len(components)-2].Data[0] == '!' && ToHash(components[len(components)-1].Data) == Important {
		components = components[:len(components)-2]
		important = true
	}

	prop := ToHash(property)
	values := c.parseDeclaration(components)

	// Do not process complex values (eg. containing blocks or is not alternated between whitespace/commas and flat values
	if values == nil {
		if prop == Filter && len(components) == 11 {
			if bytes.Equal(components[0].Data, []byte("progid")) &&
				components[1].TokenType == css.ColonToken &&
				bytes.Equal(components[2].Data, []byte("DXImageTransform")) &&
				components[3].Data[0] == '.' &&
				bytes.Equal(components[4].Data, []byte("Microsoft")) &&
				components[5].Data[0] == '.' &&
				bytes.Equal(components[6].Data, []byte("Alpha(")) &&
				bytes.Equal(parse.ToLower(components[7].Data), []byte("opacity")) &&
				components[8].Data[0] == '=' &&
				components[10].Data[0] == ')' {
				components = components[6:]
				components[0].Data = []byte("alpha(")
			}
		}

		for _, component := range components {
			c.w.Write(component.Data)
		}
		if important {
			c.w.Write(importantBytes)
		}
		return
	}

	values = c.minifyTokens(prop, values)
	if len(values) > 0 {
		values = c.minifyProperty(prop, values)
	}
	c.writeDeclaration(values, important)
}

func (c *cssMinifier) writeFunction(args []Token) {
	for _, arg := range args {
		c.w.Write(arg.Data)
		if arg.TokenType == css.FunctionToken {
			c.writeFunction(arg.Args)
			c.w.Write(rightParenBytes)
		}
	}
}

func (c *cssMinifier) writeDeclaration(values []Token, important bool) {
	prevSep := true
	for _, value := range values {
		if !prevSep && value.TokenType != css.CommaToken && (value.TokenType != css.DelimToken || value.Data[0] != '/') {
			c.w.Write(spaceBytes)
		}

		c.w.Write(value.Data)
		if value.TokenType == css.FunctionToken {
			c.writeFunction(value.Args)
			c.w.Write(rightParenBytes)
		}

		if value.TokenType == css.CommaToken || value.TokenType == css.DelimToken && value.Data[0] == '/' || value.TokenType == css.FunctionToken || value.TokenType == css.URLToken {
			prevSep = true
		} else {
			prevSep = false
		}
	}

	if important {
		c.w.Write(importantBytes)
	}
}

func (c *cssMinifier) minifyTokens(prop Hash, values []Token) []Token {
	for i, value := range values {
		tt := value.TokenType
		switch tt {
		case css.NumberToken:
			if prop == Z_Index || prop == Counter_Increment || prop == Counter_Reset || prop == Orphans || prop == Widows {
				break // integers
			}
			if c.o.KeepCSS2 {
				values[i].Data = minify.Decimal(values[i].Data, c.o.Precision) // don't use exponents
			} else {
				values[i].Data = minify.Number(values[i].Data, c.o.Precision)
			}
		case css.PercentageToken:
			n := len(values[i].Data) - 1
			if c.o.KeepCSS2 {
				values[i].Data = minify.Decimal(values[i].Data[:n], c.o.Precision) // don't use exponents
			} else {
				values[i].Data = minify.Number(values[i].Data[:n], c.o.Precision)
			}
			values[i].Data = append(values[i].Data, '%')
		case css.DimensionToken:
			var dim []byte
			values[i], dim = c.minifyDimension(values[i])
			if 1 < len(values[i].Data) && values[i].Data[0] == '0' && optionalZeroDimension[string(dim)] && prop != Flex {
				// cut dimension for zero value, TODO: don't hardcode check for Flex and remove the dimension in minifyDimension
				values[i].Data = values[i].Data[:1]
			}
		case css.StringToken:
			values[i].Data = removeMarkupNewlines(values[i].Data)
		case css.URLToken:
			if 10 < len(values[i].Data) {
				uri := parse.TrimWhitespace(values[i].Data[4 : len(values[i].Data)-1])
				delim := byte('"')
				if 1 < len(uri) && (uri[0] == '\'' || uri[0] == '"') {
					delim = uri[0]
					uri = removeMarkupNewlines(uri)
					uri = uri[1 : len(uri)-1]
				}
				if 4 < len(uri) && parse.EqualFold(uri[:5], dataSchemeBytes) {
					uri = minify.DataURI(c.m, uri)
				}
				if css.IsURLUnquoted(uri) {
					values[i].Data = append(append(urlBytes, uri...), ')')
				} else {
					values[i].Data = append(append(append(urlBytes, delim), uri...), delim, ')')
				}
			}
		case css.FunctionToken:
			values[i].Args = c.minifyTokens(prop, values[i].Args)

			fun := values[i].Fun
			args := values[i].Args
			if fun == Rgb || fun == Rgba || fun == Hsl || fun == Hsla {
				valid := true
				vals := []float64{}
				for i, arg := range args {
					numeric := arg.TokenType == css.NumberToken || arg.TokenType == css.PercentageToken
					separator := arg.TokenType == css.CommaToken || i != 5 && arg.TokenType == css.WhitespaceToken || i == 5 && arg.TokenType == css.DelimToken && arg.Data[0] == '/'
					if i%2 == 0 && !numeric || i%2 == 1 && !separator {
						valid = false
						break
					} else if numeric {
						var d float64
						if arg.TokenType == css.PercentageToken {
							var err error
							d, err = strconv.ParseFloat(string(arg.Data[:len(arg.Data)-1]), 32) // can overflow
							if err != nil {
								valid = false
								break
							}
							d /= 100.0
							if d < minify.Epsilon {
								d = 0.0
							} else if 1.0-minify.Epsilon < d {
								d = 1.0
							}
						} else {
							var err error
							d, err = strconv.ParseFloat(string(arg.Data), 32) // can overflow
							if err != nil {
								valid = false
								break
							}
						}
						vals = append(vals, d)
					}
				}
				if !valid {
					break
				}

				a := 1.0
				if len(vals) == 4 {
					if vals[3] < minify.Epsilon {
						values[i] = Token{css.IdentToken, transparentBytes, nil, 0, Transparent}
						break
					} else if 1.0-minify.Epsilon < vals[3] {
						vals = vals[:3]
						values[i].Args = values[i].Args[:len(values[i].Args)-2]
						if fun == Rgba || fun == Hsla {
							values[i].Data = values[i].Data[:len(values[i].Data)-1]
							values[i].Data[len(values[i].Data)-1] = '('
						}
					} else {
						a = vals[3]
					}
				}

				if a == 1.0 && (len(vals) == 3 || len(vals) == 4) { // only minify color if fully opaque
					if fun == Rgb || fun == Rgba {
						for j := 0; j < 3; j++ {
							if args[j*2].TokenType == css.NumberToken {
								vals[j] /= 255.0
								if vals[j] < minify.Epsilon {
									vals[j] = 0.0
								} else if 1.0-minify.Epsilon < vals[j] {
									vals[j] = 1.0
								}
							}
						}
						values[i] = rgbToToken(vals[0], vals[1], vals[2])
						break
					} else if fun == Hsl || fun == Hsla && args[0].TokenType == css.NumberToken && args[2].TokenType == css.PercentageToken && args[4].TokenType == css.PercentageToken {
						vals[0] /= 360.0
						_, vals[0] = math.Modf(vals[0])
						if vals[0] < 0.0 {
							vals[0] = 1.0 + vals[0]
						}
						r, g, b := css.HSL2RGB(vals[0], vals[1], vals[2])
						values[i] = rgbToToken(r, g, b)
						break
					}
				} else if len(vals) == 4 {
					args[6] = minifyNumberPercentage(args[6])
				}

				if fun == Rgb || fun == Rgba {
					// 0%, 20%, 40%, 60%, 80% and 100% can be represented exactly as, 51, 102, 153, 204, and 255 respectively
					removePercentage := true
					for j := 0; j < 3; j++ {
						if args[j*2].TokenType != css.PercentageToken || 2.0*minify.Epsilon <= math.Mod(vals[j]+minify.Epsilon, 0.2) {
							removePercentage = false
							break
						}
					}
					if removePercentage {
						for j := 0; j < 3; j++ {
							args[j*2].TokenType = css.NumberToken
							if vals[j] < minify.Epsilon {
								args[j*2].Data = zeroBytes
							} else if math.Abs(vals[j]-0.2) < minify.Epsilon {
								args[j*2].Data = []byte("51")
							} else if math.Abs(vals[j]-0.4) < minify.Epsilon {
								args[j*2].Data = []byte("102")
							} else if math.Abs(vals[j]-0.6) < minify.Epsilon {
								args[j*2].Data = []byte("153")
							} else if math.Abs(vals[j]-0.8) < minify.Epsilon {
								args[j*2].Data = []byte("204")
							} else if math.Abs(vals[j]-1.0) < minify.Epsilon {
								args[j*2].Data = []byte("255")
							}
						}
					}
				}
			}
		}
	}
	return values
}

func (c *cssMinifier) minifyProperty(prop Hash, values []Token) []Token {
	switch prop {
	case Font:
		if len(values) > 1 { // must contain atleast font-size and font-family
			// the font-families are separated by commas and are at the end of font
			// get index for last token before font family names
			i := len(values) - 1
			for j, value := range values[2:] {
				if value.TokenType == css.CommaToken {
					i = 2 + j - 1 // identifier before first comma is a font-family
					break
				}
			}
			i--

			// advance i while still at font-families when they contain spaces but no quotes
			for ; i > 0; i-- { // i cannot be 0, font-family must be prepended by font-size
				if values[i-1].TokenType == css.DelimToken && values[i-1].Data[0] == '/' {
					break
				} else if values[i].TokenType != css.IdentToken && values[i].TokenType != css.StringToken {
					break
				} else if h := values[i].Ident; h == Xx_Small || h == X_Small || h == Small || h == Medium || h == Large || h == X_Large || h == Xx_Large || h == Smaller || h == Larger || h == Inherit || h == Initial || h == Unset {
					// inherit, initial and unset are followed by an IdentToken/StringToken, so must be for font-size
					break
				}
			}

			// font-family minified in place
			values = append(values[:i+1], c.minifyProperty(Font_Family, values[i+1:])...)

			// fix for IE9, IE10, IE11: font name starting with `-` is not recognized
			if values[i+1].Data[0] == '-' {
				v := make([]byte, len(values[i+1].Data)+2)
				v[0] = '\''
				copy(v[1:], values[i+1].Data)
				v[len(v)-1] = '\''
				values[i+1].Data = v
			}

			if i > 0 {
				// line-height
				if i > 1 && values[i-1].TokenType == css.DelimToken && values[i-1].Data[0] == '/' {
					if values[i].Ident == Normal {
						values = append(values[:i-1], values[i+1:]...)
					}
					i -= 2
				}

				// font-size
				i--

				for ; i > -1; i-- {
					if values[i].Ident == Normal {
						values = append(values[:i], values[i+1:]...)
					} else if values[i].Ident == Bold {
						values[i].TokenType = css.NumberToken
						values[i].Data = n700Bytes
					} else if values[i].TokenType == css.NumberToken && bytes.Equal(values[i].Data, n400Bytes) {
						values = append(values[:i], values[i+1:]...)
					}
				}
			}
		}
	case Font_Family:
		for i, value := range values {
			if value.TokenType == css.StringToken && len(value.Data) > 2 {
				unquote := true
				parse.ToLower(value.Data)
				s := value.Data[1 : len(value.Data)-1]
				if len(s) > 0 {
					for _, split := range bytes.Split(s, spaceBytes) {
						// if len is zero, it contains two consecutive spaces
						if len(split) == 0 || !css.IsIdent(split) {
							unquote = false
							break
						}
					}
				}
				if unquote {
					values[i].Data = s
				}
			}
		}
	case Font_Weight:
		if values[0].Ident == Normal {
			values[0].TokenType = css.NumberToken
			values[0].Data = n400Bytes
		} else if values[0].Ident == Bold {
			values[0].TokenType = css.NumberToken
			values[0].Data = n700Bytes
		}
	case Url:
		for i := 0; i < len(values); i++ {
			if values[i].TokenType == css.FunctionToken && len(values[i].Args) == 1 {
				fun := values[i].Fun
				data := values[i].Args[0].Data
				if fun == Local && (data[0] == '\'' || data[0] == '"') {
					if css.IsURLUnquoted(data[1 : len(data)-1]) {
						data = data[1 : len(data)-1]
					}
					values[i].Args[0].Data = data
				}
			}
		}
	case Margin, Padding, Border_Width:
		switch len(values) {
		case 2:
			if values[0].Equal(values[1]) {
				values = values[:1]
			}
		case 3:
			if values[0].Equal(values[1]) && values[0].Equal(values[2]) {
				values = values[:1]
			} else if values[0].Equal(values[2]) {
				values = values[:2]
			}
		case 4:
			if values[0].Equal(values[1]) && values[0].Equal(values[2]) && values[0].Equal(values[3]) {
				values = values[:1]
			} else if values[0].Equal(values[2]) && values[1].Equal(values[3]) {
				values = values[:2]
			} else if values[1].Equal(values[3]) {
				values = values[:3]
			}
		}
	case Border, Border_Bottom, Border_Left, Border_Right, Border_Top:
		for i := 0; i < len(values); i++ {
			if values[i].Ident == None || values[i].Ident == Currentcolor || values[i].Ident == Medium {
				values = append(values[:i], values[i+1:]...)
				i--
			} else {
				values[i] = minifyColor(values[i])
			}
		}
		if len(values) == 0 {
			values = []Token{{css.IdentToken, noneBytes, nil, 0, None}}
		}
	case Outline:
		for i := 0; i < len(values); i++ {
			if values[i].Ident == Invert || values[i].Ident == None || values[i].Ident == Medium {
				values = append(values[:i], values[i+1:]...)
				i--
			} else {
				values[i] = minifyColor(values[i])
			}
		}
		if len(values) == 0 {
			values = []Token{{css.IdentToken, noneBytes, nil, 0, None}}
		}
	case Background:
		// minify background-size and lowercase all identifiers
		for i := 0; i < len(values); i++ {
			if values[i].TokenType == css.DelimToken && values[i].Data[0] == '/' {
				// background-size consists of either [<length-percentage> | auto | cover | contain] or [<length-percentage> | auto]{2}
				// we can only minify the latter
				if i+1 < len(values) && (values[i+1].TokenType == css.NumberToken || values[i+1].IsLengthPercentage() || values[i+1].Ident == Auto) {
					if i+2 < len(values) && (values[i+2].TokenType == css.NumberToken || values[i+2].IsLengthPercentage() || values[i+2].Ident == Auto) {
						sizeValues := c.minifyProperty(Background_Size, values[i+1:i+3])
						if len(sizeValues) == 1 && sizeValues[0].Ident == Auto {
							// remove background-size if it is '/ auto' after minifying the property
							values = append(values[:i], values[i+3:]...)
							i--
						} else {
							values = append(values[:i+1], append(sizeValues, values[i+3:]...)...)
							i += len(sizeValues) - 1
						}
					} else if values[i+1].Ident == Auto {
						// remove background-size if it is '/ auto'
						values = append(values[:i], values[i+2:]...)
						i--
					}
				}
			}
		}

		// minify all other values
		iPaddingBox := -1 // position of background-origin that is padding-box
		for i := 0; i < len(values); i++ {
			h := values[i].Ident
			values[i] = minifyColor(values[i])
			if values[i].TokenType == css.IdentToken {
				if i+1 < len(values) && values[i+1].TokenType == css.IdentToken && (h == Space || h == Round || h == Repeat || h == No_Repeat) {
					if h2 := values[i+1].Ident; h2 == Space || h2 == Round || h2 == Repeat || h2 == No_Repeat {
						repeatValues := c.minifyProperty(Background_Repeat, values[i:i+2])
						if len(repeatValues) == 1 && repeatValues[0].Ident == Repeat {
							values = append(values[:i], values[i+2:]...)
							i--
						} else {
							values = append(values[:i], append(repeatValues, values[i+2:]...)...)
							i += len(repeatValues) - 1
						}
						continue
					}
				} else if h == None || h == Scroll || h == Transparent {
					values = append(values[:i], values[i+1:]...)
					i--
					continue
				} else if h == Border_Box || h == Padding_Box {
					if iPaddingBox == -1 && h == Padding_Box { // background-origin
						iPaddingBox = i
					} else if iPaddingBox != -1 && h == Border_Box { // background-clip
						values = append(values[:i], values[i+1:]...)
						values = append(values[:iPaddingBox], values[iPaddingBox+1:]...)
						i -= 2
					}
					continue
				}
			} else if values[i].TokenType == css.HashToken && bytes.Equal(values[i].Data, blackBytes) {
				values = append(values[:i], values[i+1:]...)
				i--
				continue
			}

			// further minify background-position and background-size combination
			if values[i].TokenType == css.NumberToken || values[i].IsLengthPercentage() || h == Left || h == Right || h == Top || h == Bottom || h == Center {
				j := i + 1
				for ; j < len(values); j++ {
					if h := values[j].Ident; h == Left || h == Right || h == Top || h == Bottom || h == Center {
						continue
					} else if values[j].TokenType == css.NumberToken || values[j].IsLengthPercentage() {
						continue
					}
					break
				}

				positionValues := c.minifyProperty(Background_Position, values[i:j])
				hasSize := j < len(values) && values[j].TokenType == css.DelimToken && values[j].Data[0] == '/'
				if !hasSize && len(positionValues) == 2 && positionValues[0].IsZero() && positionValues[1].IsZero() {
					values = append(values[:i], values[j:]...)
					i--
				} else {
					values = append(values[:i], append(positionValues, values[j:]...)...)
					i += len(positionValues) - 1
				}
			}
		}

		if len(values) == 0 {
			values = []Token{{css.NumberToken, zeroBytes, nil, 0, 0}, {css.NumberToken, zeroBytes, nil, 0, 0}}
		}
	case Background_Size:
		if len(values) == 2 && values[1].Ident == Auto {
			values = values[:1]
		}
	case Background_Repeat:
		if len(values) == 2 && values[0].TokenType == css.IdentToken && values[1].TokenType == css.IdentToken {
			if values[0].Ident == values[1].Ident {
				values = values[:1]
			} else if values[0].Ident == Repeat && values[1].Ident == No_Repeat {
				values = values[:1]
				values[0].Data = repeatXBytes
				values[0].Ident = Repeat_X
			} else if values[0].Ident == No_Repeat && values[1].Ident == Repeat {
				values = values[:1]
				values[0].Data = repeatYBytes
				values[0].Ident = Repeat_Y
			}
		}
	case Background_Position:
		if len(values) == 3 || len(values) == 4 {
			// remove zero offsets
			for _, i := range []int{len(values) - 1, 1} {
				if 2 < len(values) && values[i].IsZero() {
					values = append(values[:i], values[i+1:]...)
				}
			}

			j := 1 // position of second set of horizontal/vertical values
			if 2 < len(values) && values[2].TokenType == css.IdentToken {
				j = 2
			}

			b := make([]byte, 0, 4)
			offsets := make([]Token, 2)
			for _, i := range []int{j, 0} {
				if i+1 < len(values) && i+1 != j {
					if values[i+1].TokenType == css.PercentageToken {
						// change right or bottom with percentage offset to left or top respectively
						if values[i].Ident == Right || values[i].Ident == Bottom {
							n, _ := strconvParse.ParseInt(values[i+1].Data[:len(values[i+1].Data)-1])
							b = strconv.AppendInt(b[:0], 100-n, 10)
							b = append(b, '%')
							values[i+1].Data = b
							if values[i].Ident == Right {
								values[i].Data = leftBytes
								values[i].Ident = Left
							} else {
								values[i].Data = topBytes
								values[i].Ident = Top
							}
						}
					}
					if values[i].Ident == Left {
						offsets[0] = values[i+1]
					} else if values[i].Ident == Top {
						offsets[1] = values[i+1]
					}
				} else if values[i].Ident == Left {
					offsets[0] = Token{css.NumberToken, zeroBytes, nil, 0, 0}
				} else if values[i].Ident == Top {
					offsets[1] = Token{css.NumberToken, zeroBytes, nil, 0, 0}
				} else if values[i].Ident == Right {
					offsets[0] = Token{css.PercentageToken, n100pBytes, nil, 0, 0}
					values[i].Ident = Left
				} else if values[i].Ident == Bottom {
					offsets[1] = Token{css.PercentageToken, n100pBytes, nil, 0, 0}
					values[i].Ident = Top
				}
			}

			if values[0].Ident == Center || values[j].Ident == Center {
				if values[0].Ident == Left || values[j].Ident == Left {
					offsets = offsets[:1]
				} else if values[0].Ident == Top || values[j].Ident == Top {
					offsets[0] = Token{css.NumberToken, n50pBytes, nil, 0, 0}
				}
			}

			if offsets[0].Data != nil && (len(offsets) == 1 || offsets[1].Data != nil) {
				values = offsets
			}
		}
		// removing zero offsets in the previous loop might make it eligible for the next loop
		if len(values) == 1 || len(values) == 2 {
			if values[0].Ident == Top || values[0].Ident == Bottom {
				if len(values) == 1 {
					// we can't make this smaller, and converting to a number will break it
					// (https://github.com/tdewolff/minify/issues/221#issuecomment-415419918)
					break
				}
				// if it's a vertical position keyword, swap it with the next element
				// since otherwise converted number positions won't be valid anymore
				// (https://github.com/tdewolff/minify/issues/221#issue-353067229)
				values[0], values[1] = values[1], values[0]
			}
			// transform keywords to lengths|percentages
			for i := 0; i < len(values); i++ {
				if values[i].TokenType == css.IdentToken {
					if values[i].Ident == Left || values[i].Ident == Top {
						values[i].TokenType = css.NumberToken
						values[i].Data = zeroBytes
						values[i].Ident = 0
					} else if values[i].Ident == Right || values[i].Ident == Bottom {
						values[i].TokenType = css.PercentageToken
						values[i].Data = n100pBytes
						values[i].Ident = 0
					} else if values[i].Ident == Center {
						if i == 0 {
							values[i].TokenType = css.PercentageToken
							values[i].Data = n50pBytes
							values[i].Ident = 0
						} else {
							values = values[:1]
						}
					}
				} else if i == 1 && values[i].TokenType == css.PercentageToken && bytes.Equal(values[i].Data, n50pBytes) {
					values = values[:1]
				} else if values[i].TokenType == css.PercentageToken && values[i].Data[0] == '0' {
					values[i].TokenType = css.NumberToken
					values[i].Data = zeroBytes
					values[i].Ident = 0
				}
			}
		}
	case Box_Shadow:
		if len(values) == 1 && (values[0].Ident == None || values[0].Ident == Initial) {
			values = []Token{{css.NumberToken, zeroBytes, nil, 0, 0}, {css.NumberToken, zeroBytes, nil, 0, 0}}
		} else {
			numbers := []int{}
			for i := 0; i < len(values); i++ {
				if values[i].IsLength() {
					numbers = append(numbers, i)
				}
			}
			if len(numbers) == 4 && values[numbers[3]].IsZero() {
				values = append(values[:numbers[3]], values[numbers[3]+1:]...)
				numbers = numbers[:3]
			}
			if len(numbers) == 3 && values[numbers[2]].IsZero() {
				values = append(values[:numbers[2]], values[numbers[2]+1:]...)
			}
		}
	case Ms_Filter:
		alpha := []byte("progid:DXImageTransform.Microsoft.Alpha(Opacity=")
		if values[0].TokenType == css.StringToken && 2 < len(values[0].Data) && bytes.HasPrefix(values[0].Data[1:len(values[0].Data)-1], alpha) {
			values[0].Data = append(append([]byte{values[0].Data[0]}, []byte("alpha(opacity=")...), values[0].Data[1+len(alpha):]...)
		}
	case Color:
		values[0] = minifyColor(values[0])
	case Background_Color:
		values[0] = minifyColor(values[0])
		if values[0].Ident == Transparent {
			values[0].Data = initialBytes
			values[0].Ident = Initial
		}
	case Border_Color:
		sameValues := true
		for i := range values {
			if values[i].Ident == Currentcolor {
				values[i].Data = initialBytes
				values[i].Ident = Initial
			} else {
				values[i] = minifyColor(values[i])
			}
			if 0 < i && sameValues && !bytes.Equal(values[0].Data, values[i].Data) {
				sameValues = false
			}
		}
		if sameValues {
			values = values[:1]
		}
	case Border_Left_Color, Border_Right_Color, Border_Top_Color, Border_Bottom_Color, Text_Decoration_Color, Text_Emphasis_Color:
		if values[0].Ident == Currentcolor {
			values[0].Data = initialBytes
			values[0].Ident = Initial
		} else {
			values[0] = minifyColor(values[0])
		}
	case Caret_Color, Outline_Color, Fill, Stroke:
		values[0] = minifyColor(values[0])
	case Column_Rule:
		for i := 0; i < len(values); i++ {
			if values[i].Ident == Currentcolor || values[i].Ident == None || values[i].Ident == Medium {
				values = append(values[:i], values[i+1:]...)
				i--
			} else {
				values[i] = minifyColor(values[i])
			}
		}
		if len(values) == 0 {
			values = []Token{{css.IdentToken, noneBytes, nil, 0, None}}
		}
	case Text_Shadow:
		for i := 0; i < len(values); i++ {
			values[i] = minifyColor(values[i])
		}
	case Text_Decoration:
		for i := 0; i < len(values); i++ {
			if values[i].Ident == Currentcolor || values[i].Ident == None || values[i].Ident == Solid {
				values = append(values[:i], values[i+1:]...)
				i--
			} else {
				values[i] = minifyColor(values[i])
			}
		}
		if len(values) == 0 {
			values = []Token{{css.IdentToken, noneBytes, nil, 0, None}}
		}
	case Text_Emphasis:
		for i := 0; i < len(values); i++ {
			if values[i].Ident == Currentcolor || values[i].Ident == None {
				values = append(values[:i], values[i+1:]...)
				i--
			} else {
				values[i] = minifyColor(values[i])
			}
		}
		if len(values) == 0 {
			values = []Token{{css.IdentToken, noneBytes, nil, 0, None}}
		}
	case Flex:
		if len(values) == 2 && values[0].TokenType == css.NumberToken {
			if values[1].TokenType != css.NumberToken && values[1].IsZero() {
				values = values[:1] // remove <flex-basis> if it is zero
			}
		} else if len(values) == 3 && values[0].TokenType == css.NumberToken && values[1].TokenType == css.NumberToken {
			if len(values[0].Data) == 1 && len(values[1].Data) == 1 {
				grow := values[0].Data[0] == '1'
				shrink := values[1].Data[0] == '1'
				if values[2].Ident == Auto {
					if !grow && shrink {
						values = values[:1]
						values[0].TokenType = css.IdentToken
						values[0].Data = initialBytes
						values[0].Ident = Initial
					} else if grow && shrink {
						values = values[:1]
						values[0].TokenType = css.IdentToken
						values[0].Data = autoBytes
						values[0].Ident = Auto
					} else if !grow && !shrink {
						values = values[:1]
						values[0].TokenType = css.IdentToken
						values[0].Data = noneBytes
						values[0].Ident = None
					}
				} else if shrink && values[2].IsZero() {
					values = values[:1] // remove <flex-shrink> and <flex-basis> if they are 1 and 0 respectively
				} else if values[2].IsZero() {
					values = values[:2] // remove auto to write 2-value syntax of <flex-grow> <flex-shrink>
				} else {
					values[2] = minifyLengthPercentage(values[2])
				}
			}
		}
	case Flex_Basis:
		if values[0].Ident == Initial {
			values[0].Data = autoBytes
			values[0].Ident = Auto
		} else {
			values[0] = minifyLengthPercentage(values[0])
		}
	case Order, Flex_Grow:
		if values[0].Ident == Initial {
			values[0].TokenType = css.NumberToken
			values[0].Data = zeroBytes
			values[0].Ident = 0
		}
	case Flex_Shrink:
		if values[0].Ident == Initial {
			values[0].TokenType = css.NumberToken
			values[0].Data = oneBytes
			values[0].Ident = 0
		}
	}
	return values
}

func minifyColor(value Token) Token {
	data := value.Data
	if value.TokenType == css.IdentToken {
		if hexValue, ok := ShortenColorName[value.Ident]; ok {
			value.TokenType = css.HashToken
			value.Data = hexValue
		}
	} else if value.TokenType == css.HashToken {
		parse.ToLower(data[1:])
		if len(data) == 9 && data[7] == data[8] {
			if data[7] == 'f' {
				data = data[:7]
			} else if data[7] == '0' {
				data = blackBytes
			}
		}
		if ident, ok := ShortenColorHex[string(data)]; ok {
			value.TokenType = css.IdentToken
			data = ident
		} else if len(data) == 7 && data[1] == data[2] && data[3] == data[4] && data[5] == data[6] {
			value.TokenType = css.HashToken
			data[2] = data[3]
			data[3] = data[5]
			data = data[:4]
		} else if len(data) == 9 && data[1] == data[2] && data[3] == data[4] && data[5] == data[6] && data[7] == data[8] {
			// from working draft Color Module Level 4
			value.TokenType = css.HashToken
			data[2] = data[3]
			data[3] = data[5]
			data[4] = data[7]
			data = data[:5]
		}
		value.Data = data
	}
	return value
}

func minifyNumberPercentage(value Token) Token {
	// assumes input already minified
	if value.TokenType == css.PercentageToken && 2 < len(value.Data) && value.Data[len(value.Data)-2] == '0' {
		if len(value.Data) == 4 && (value.Data[3] == '.' || value.Data[3] == '%') {
			value.Data[0] = '1'
			value.Data = value.Data[:1]
		} else {
			value.Data[1] = value.Data[0]
			value.Data[0] = '.'
			value.Data = value.Data[:2]
		}
		value.TokenType = css.NumberToken
	} else if value.TokenType == css.NumberToken && 2 < len(value.Data) && value.Data[0] == '.' && value.Data[1] == '0' {
		if value.Data[2] == '0' {
			value.Data[0] = '.'
			copy(value.Data[1:], value.Data[3:])
			value.Data[len(value.Data)-2] = '%'
			value.Data = value.Data[:len(value.Data)-1]
			value.TokenType = css.PercentageToken
		} else if len(value.Data) == 3 {
			value.Data[0] = value.Data[2]
			value.Data[1] = '%'
			value.Data = value.Data[:2]
			value.TokenType = css.PercentageToken
		}
	}
	return value
}

func minifyLengthPercentage(value Token) Token {
	if value.TokenType != css.NumberToken && value.IsZero() {
		value.TokenType = css.NumberToken
		value.Data = value.Data[:1] // remove dimension for zero value
	}
	return value
}

func (c *cssMinifier) minifyDimension(value Token) (Token, []byte) {
	// TODO: add check for zero value
	var dim []byte
	if value.TokenType == css.DimensionToken {
		n := len(value.Data)
		for 0 < n {
			lower := 'a' <= value.Data[n-1] && value.Data[n-1] <= 'z'
			upper := 'A' <= value.Data[n-1] && value.Data[n-1] <= 'Z'
			if !lower && !upper {
				break
			} else if upper {
				value.Data[n-1] = value.Data[n-1] + ('a' - 'A')
			}
			n--
		}

		num := value.Data[:n]
		if c.o.KeepCSS2 {
			num = minify.Decimal(num, c.o.Precision) // don't use exponents
		} else {
			num = minify.Number(num, c.o.Precision)
		}
		dim = value.Data[n:]
		value.Data = append(num, dim...)
	}
	return value, dim

	// TODO: optimize
	//if value.TokenType == css.DimensionToken {
	//	// TODO: reverse; parse dim not number
	//	n := parse.Number(value.Data)
	//	num := value.Data[:n]
	//	dim = value.Data[n:]
	//	parse.ToLower(dim)

	//	if c.o.KeepCSS2 {
	//		num = minify.Decimal(num, c.o.Precision) // don't use exponents
	//	} else {
	//		num = minify.Number(num, c.o.Precision)
	//	}

	//	// change dimension to compress number
	//	h := ToHash(dim)
	//	if h == Px || h == Pt || h == Pc || h == In || h == Mm || h == Cm || h == Q || h == Deg || h == Grad || h == Rad || h == Turn || h == S || h == Ms || h == Hz || h == Khz || h == Dpi || h == Dpcm || h == Dppx {
	//		d, _ := strconv.ParseFloat(string(num), 64) // can never fail
	//		var dimensions []Hash
	//		var multipliers []float64
	//		switch h {
	//		case Px:
	//			//dimensions = []Hash{In, Cm, Pc, Mm, Pt, Q}
	//			//multipliers = []float64{0.010416666666666667, 0.026458333333333333, 0.0625, 0.26458333333333333, 0.75, 1.0583333333333333}
	//			dimensions = []Hash{In, Pc, Pt}
	//			multipliers = []float64{0.010416666666666667, 0.0625, 0.75}
	//		case Pt:
	//			//dimensions = []Hash{In, Cm, Pc, Mm, Px, Q}
	//			//multipliers = []float64{0.013888888888888889, 0.035277777777777778, 0.083333333333333333, 0.35277777777777778, 1.3333333333333333, 1.4111111111111111}
	//			dimensions = []Hash{In, Pc, Px}
	//			multipliers = []float64{0.013888888888888889, 0.083333333333333333, 1.3333333333333333}
	//		case Pc:
	//			//dimensions = []Hash{In, Cm, Mm, Pt, Px, Q}
	//			//multipliers = []float64{0.16666666666666667, 0.42333333333333333, 4.2333333333333333, 12.0, 16.0, 16.933333333333333}
	//			dimensions = []Hash{In, Pt, Px}
	//			multipliers = []float64{0.16666666666666667, 12.0, 16.0}
	//		case In:
	//			//dimensions = []Hash{Cm, Pc, Mm, Pt, Px, Q}
	//			//multipliers = []float64{2.54, 6.0, 25.4, 72.0, 96.0, 101.6}
	//			dimensions = []Hash{Pc, Pt, Px}
	//			multipliers = []float64{6.0, 72.0, 96.0}
	//		case Cm:
	//			//dimensions = []Hash{In, Pc, Mm, Pt, Px, Q}
	//			//multipliers = []float64{0.39370078740157480, 2.3622047244094488, 10.0, 28.346456692913386, 37.795275590551181, 40.0}
	//			dimensions = []Hash{Mm, Q}
	//			multipliers = []float64{10.0, 40.0}
	//		case Mm:
	//			//dimensions = []Hash{In, Cm, Pc, Pt, Px, Q}
	//			//multipliers = []float64{0.039370078740157480, 0.1, 0.23622047244094488, 2.8346456692913386, 3.7795275590551181, 4.0}
	//			dimensions = []Hash{Cm, Q}
	//			multipliers = []float64{0.1, 4.0}
	//		case Q:
	//			//dimensions = []Hash{In, Cm, Pc, Pt, Px} // Q to mm is never smaller
	//			//multipliers = []float64{0.0098425196850393701, 0.025, 0.059055118110236220, 0.70866141732283465, 0.94488188976377953}
	//			dimensions = []Hash{Cm} // Q to mm is never smaller
	//			multipliers = []float64{0.025}
	//		case Deg:
	//			//dimensions = []Hash{Turn, Rad, Grad}
	//			//multipliers = []float64{0.0027777777777777778, 0.017453292519943296, 1.1111111111111111}
	//			dimensions = []Hash{Turn, Grad}
	//			multipliers = []float64{0.0027777777777777778, 1.1111111111111111}
	//		case Grad:
	//			//dimensions = []Hash{Turn, Rad, Deg}
	//			//multipliers = []float64{0.0025, 0.015707963267948966, 0.9}
	//			dimensions = []Hash{Turn, Deg}
	//			multipliers = []float64{0.0025, 0.9}
	//		case Turn:
	//			//dimensions = []Hash{Rad, Deg, Grad}
	//			//multipliers = []float64{6.2831853071795865, 360.0, 400.0}
	//			dimensions = []Hash{Deg, Grad}
	//			multipliers = []float64{360.0, 400.0}
	//		case Rad:
	//			//dimensions = []Hash{Turn, Deg, Grad}
	//			//multipliers = []float64{0.15915494309189534, 57.295779513082321, 63.661977236758134}
	//		case S:
	//			dimensions = []Hash{Ms}
	//			multipliers = []float64{1000.0}
	//		case Ms:
	//			dimensions = []Hash{S}
	//			multipliers = []float64{0.001}
	//		case Hz:
	//			dimensions = []Hash{Khz}
	//			multipliers = []float64{0.001}
	//		case Khz:
	//			dimensions = []Hash{Hz}
	//			multipliers = []float64{1000.0}
	//		case Dpi:
	//			dimensions = []Hash{Dppx, Dpcm}
	//			multipliers = []float64{0.010416666666666667, 0.39370078740157480}
	//		case Dpcm:
	//			//dimensions = []Hash{Dppx, Dpi}
	//			//multipliers = []float64{0.026458333333333333, 2.54}
	//			dimensions = []Hash{Dpi}
	//			multipliers = []float64{2.54}
	//		case Dppx:
	//			//dimensions = []Hash{Dpcm, Dpi}
	//			//multipliers = []float64{37.795275590551181, 96.0}
	//			dimensions = []Hash{Dpi}
	//			multipliers = []float64{96.0}
	//		}
	//		for i := range dimensions {
	//			if dimensions[i] != h { //&& (d < 1.0) == (multipliers[i] > 1.0) {
	//				b, _ := strconvParse.AppendFloat([]byte{}, d*multipliers[i], -1)
	//				if c.o.KeepCSS2 {
	//					b = minify.Decimal(b, c.o.newPrecision) // don't use exponents
	//				} else {
	//					b = minify.Number(b, c.o.newPrecision)
	//				}
	//				newDim := []byte(dimensions[i].String())
	//				if len(b)+len(newDim) < len(num)+len(dim) {
	//					num = b
	//					dim = newDim
	//				}
	//			}
	//		}
	//	}
	//	value.Data = append(num, dim...)
	//}
	return value, dim
}<|MERGE_RESOLUTION|>--- conflicted
+++ resolved
@@ -231,11 +231,6 @@
 			c.minifyDeclaration(data, c.p.Values())
 			semicolonQueued = true
 		case css.CustomPropertyGrammar:
-<<<<<<< HEAD
-			c.w.Write(data)
-			c.w.Write(colonBytes)
-			c.w.Write(c.p.Values()[0].Data)
-=======
 			if _, err := c.w.Write(data); err != nil {
 				return err
 			}
@@ -249,7 +244,6 @@
 			if _, err := c.w.Write(value); err != nil {
 				return err
 			}
->>>>>>> 9a4c8a7c
 			semicolonQueued = true
 		case css.CommentGrammar:
 			if len(data) > 5 && data[1] == '*' && data[2] == '!' {
