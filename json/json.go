// Package json minifies JSON following the specifications at http://json.org/.
package json

import (
	"io"

	"github.com/alex-bacart/minify/v2"
<<<<<<< HEAD
	"github.com/tdewolff/parse/v2"
=======
>>>>>>> 6773fe57
	"github.com/tdewolff/parse/v2/json"
)

var (
	commaBytes     = []byte(",")
	colonBytes     = []byte(":")
	zeroBytes      = []byte("0")
	minusZeroBytes = []byte("-0")
)

////////////////////////////////////////////////////////////////

// DefaultMinifier is the default minifier.
var DefaultMinifier = &Minifier{}

// Minifier is a JSON minifier.
type Minifier struct {
	Precision int // number of significant digits
}

// Minify minifies JSON data, it reads from r and writes to w.
func Minify(m *minify.M, w io.Writer, r io.Reader, params map[string]string) error {
	return DefaultMinifier.Minify(m, w, r, params)
}

// Minify minifies JSON data, it reads from r and writes to w.
func (o *Minifier) Minify(_ *minify.M, w io.Writer, r io.Reader, _ map[string]string) error {
	skipComma := true

	z := parse.NewInput(r)
	defer z.Restore()

	p := json.NewParser(z)
	for {
		state := p.State()
		gt, text := p.Next()
		if gt == json.ErrorGrammar {
			if _, err := w.Write(nil); err != nil {
				return err
			}
			if p.Err() != io.EOF {
				return p.Err()
			}
			return nil
		}

		if !skipComma && gt != json.EndObjectGrammar && gt != json.EndArrayGrammar {
			if state == json.ObjectKeyState || state == json.ArrayState {
				w.Write(commaBytes)
			} else if state == json.ObjectValueState {
				w.Write(colonBytes)
			}
		}
		skipComma = gt == json.StartObjectGrammar || gt == json.StartArrayGrammar

		if 0 < len(text) && ('0' <= text[0] && text[0] <= '9' || text[0] == '-') {
			text = minify.Number(text, o.Precision)
			if text[0] == '.' {
				w.Write(zeroBytes)
			} else if 1 < len(text) && text[0] == '-' && text[1] == '.' {
				text = text[1:]
				w.Write(minusZeroBytes)
			}
		}
		w.Write(text)
	}
}<|MERGE_RESOLUTION|>--- conflicted
+++ resolved
@@ -5,10 +5,6 @@
 	"io"
 
 	"github.com/alex-bacart/minify/v2"
-<<<<<<< HEAD
-	"github.com/tdewolff/parse/v2"
-=======
->>>>>>> 6773fe57
 	"github.com/tdewolff/parse/v2/json"
 )
 
@@ -38,17 +34,13 @@
 func (o *Minifier) Minify(_ *minify.M, w io.Writer, r io.Reader, _ map[string]string) error {
 	skipComma := true
 
-	z := parse.NewInput(r)
-	defer z.Restore()
+	p := json.NewParser(r)
+	defer p.Restore()
 
-	p := json.NewParser(z)
 	for {
 		state := p.State()
 		gt, text := p.Next()
 		if gt == json.ErrorGrammar {
-			if _, err := w.Write(nil); err != nil {
-				return err
-			}
 			if p.Err() != io.EOF {
 				return p.Err()
 			}
@@ -57,9 +49,13 @@
 
 		if !skipComma && gt != json.EndObjectGrammar && gt != json.EndArrayGrammar {
 			if state == json.ObjectKeyState || state == json.ArrayState {
-				w.Write(commaBytes)
+				if _, err := w.Write(commaBytes); err != nil {
+					return err
+				}
 			} else if state == json.ObjectValueState {
-				w.Write(colonBytes)
+				if _, err := w.Write(colonBytes); err != nil {
+					return err
+				}
 			}
 		}
 		skipComma = gt == json.StartObjectGrammar || gt == json.StartArrayGrammar
@@ -73,6 +69,8 @@
 				w.Write(minusZeroBytes)
 			}
 		}
-		w.Write(text)
+		if _, err := w.Write(text); err != nil {
+			return err
+		}
 	}
 }